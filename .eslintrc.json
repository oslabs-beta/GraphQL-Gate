--- conflicted
+++ resolved
@@ -26,9 +26,5 @@
             "error"
         ]
     }, 
-<<<<<<< HEAD
     "ignorePatterns": ["jest.*"]
-=======
-    "ignorePatterns": ["jest.config.ts"]
->>>>>>> d29c6d49
 }