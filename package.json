{
    "name": "graphql-gate",
    "version": "1.0.0",
    "description": "A GraphQL rate limiting library using query complexity analysis.",
    "main": "index.js",
    "type": "module",
    "scripts": {
        "test": "jest --passWithNoTests",
        "lint": "eslint src test",
        "lint:fix": "eslint --fix src test @types",
        "prettier": "prettier --write .",
        "prepare": "husky install"
    },
    "repository": {
        "type": "git",
        "url": "git+https://github.com/oslabs-beta/graph-beaver.git"
    },
    "keywords": [],
    "author": "",
    "license": "ISC",
    "bugs": {
        "url": "https://github.com/oslabs-beta/graph-beaver/issues"
    },
    "homepage": "https://github.com/oslabs-beta/graph-beaver#readme",
    "devDependencies": {
        "@babel/core": "^7.17.12",
        "@babel/preset-env": "^7.17.12",
        "@babel/preset-typescript": "^7.17.12",
        "@types/ioredis": "^4.28.10",
        "@types/ioredis-mock": "^5.6.0",
        "@types/express": "^4.17.13",
        "@types/jest": "^27.5.1",
        "@typescript-eslint/eslint-plugin": "^5.24.0",
        "@typescript-eslint/parser": "^5.24.0",
        "babel-jest": "^28.1.0",
        "eslint": "^8.15.0",
        "eslint-config-airbnb-base": "^15.0.0",
        "eslint-config-airbnb-typescript": "^17.0.0",
        "eslint-config-prettier": "^8.5.0",
        "eslint-plugin-import": "^2.26.0",
        "eslint-plugin-prettier": "^4.0.0",
        "husky": "^8.0.1",
        "ioredis-mock": "^8.2.2",
        "jest": "^28.1.0",
        "lint-staged": "^12.4.1",
        "prettier": "2.6.2",
        "ts-jest": "^28.0.2",
        "ts-node": "^10.8.0",
        "typescript": "^4.6.4"
    },
    "lint-staged": {
        "*.{js, ts}": "eslint --cache --fix",
        "*.{js,ts,css,md}": "prettier --write --ignore-unknown"
    },
    "dependencies": {
        "graphql": "^16.5.0",
<<<<<<< HEAD
        "ioredis": "^5.0.5",
        "redis": "^4.1.0"
=======
        "ioredis": "^5.0.5"

>>>>>>> c118dc35
    }
}<|MERGE_RESOLUTION|>--- conflicted
+++ resolved
@@ -54,12 +54,7 @@
     },
     "dependencies": {
         "graphql": "^16.5.0",
-<<<<<<< HEAD
-        "ioredis": "^5.0.5",
-        "redis": "^4.1.0"
-=======
         "ioredis": "^5.0.5"
 
->>>>>>> c118dc35
     }
 }