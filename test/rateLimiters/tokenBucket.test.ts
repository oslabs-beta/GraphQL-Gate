import * as ioredis from 'ioredis';
import TokenBucket from '../../src/rateLimiters/tokenBucket';

// eslint-disable-next-line @typescript-eslint/no-var-requires
const RedisMock = require('ioredis-mock');

const CAPACITY = 10;
// FIXME: Changing the refill rate effects test outcomes.
const REFILL_RATE = 1; // 1 token per second

let limiter: TokenBucket;
let client: ioredis.Redis;
let timestamp: number;
const user1 = '1';
const user2 = '2';
const user3 = '3';
const user4 = '4';

async function getBucketFromClient(redisClient: ioredis.Redis, uuid: string): Promise<RedisBucket> {
<<<<<<< HEAD
    return redisClient.get(uuid).then((res) => JSON.parse(res || '{}'));
=======
    const res = await redisClient.get(uuid);
    // if no uuid is found, return -1 for tokens and timestamp, which are both impossible
    if (res === null) return { tokens: -1, timestamp: -1 };
    return JSON.parse(res);
>>>>>>> c118dc35
}

async function setTokenCountInClient(
    redisClient: ioredis.Redis,
    uuid: string,
    tokens: number,
    time: number
) {
    const value: RedisBucket = { tokens, timestamp: time };
    await redisClient.set(uuid, JSON.stringify(value));
}

describe('Test TokenBucket Rate Limiter', () => {
    beforeEach(async () => {
        // Initialize a new token bucket before each test
        // create a mock user
        // intialze the token bucket algorithm
        client = new RedisMock();
        limiter = new TokenBucket(CAPACITY, REFILL_RATE, client);
        timestamp = new Date().valueOf();
    });

    describe('TokenBucket returns correct number of tokens and updates redis store as expected', () => {
        describe('after an ALLOWED request...', () => {
            afterEach(() => {
                client.flushall();
            });
            test('bucket is initially full', async () => {
                // Bucket intially full
                const withdraw5 = 5;
                expect((await limiter.processRequest(user1, timestamp, withdraw5)).tokens).toBe(
                    CAPACITY - withdraw5
                );
                const tokenCountFull = await getBucketFromClient(client, user1);
                expect(tokenCountFull.tokens).toBe(CAPACITY - withdraw5);
            });

            test('bucket is partially full and request has leftover tokens', async () => {
                // Bucket partially full but enough time has elapsed to fill the bucket since the last request and
                // has leftover tokens after reqeust
                const initial = 6;
                const partialWithdraw = 1;
                await setTokenCountInClient(client, user2, initial, timestamp);
                expect(
                    (
                        await limiter.processRequest(
                            user2,
                            timestamp + 1000 * (CAPACITY - initial),
                            initial + partialWithdraw
                        )
                    ).tokens
                ).toBe(CAPACITY - (initial + partialWithdraw));
                const tokenCountPartial = await getBucketFromClient(client, user2);
                expect(tokenCountPartial.tokens).toBe(CAPACITY - (initial + partialWithdraw));
            });

            // Bucket partially full and no leftover tokens after reqeust
            test('bucket is partially full and request has no leftover tokens', async () => {
                const initial = 6;
                await setTokenCountInClient(client, user2, initial, timestamp);
                expect((await limiter.processRequest(user2, timestamp, initial)).tokens).toBe(0);
                const tokenCountPartialToEmpty = await getBucketFromClient(client, user2);
                expect(tokenCountPartialToEmpty.tokens).toBe(0);
            });

            // Bucket initially empty but enough time elapsed to paritally fill bucket since last request
            test('bucket is initially empty but enough time has elapsed to partially fill the bucket', async () => {
                await setTokenCountInClient(client, user4, 0, timestamp);
                expect((await limiter.processRequest(user4, timestamp + 6000, 4)).tokens).toBe(2);
                const count = await getBucketFromClient(client, user4);
                expect(count.tokens).toBe(2);
            });
        });

        describe('after a BLOCKED request...', () => {
            let redisData: RedisBucket;

            afterAll(() => {
                client.flushall();
            });

            test('where intial request is greater than bucket capacity', async () => {
                // Initial request greater than capacity
                expect((await limiter.processRequest(user1, timestamp, CAPACITY + 1)).tokens).toBe(
                    CAPACITY
                );

                redisData = await getBucketFromClient(client, user1);
                expect(redisData.tokens).toBe(CAPACITY);
            });

            test('Bucket is partially full but not enough time elapsed to complete the request', async () => {
                // Bucket is partially full and time has elapsed but not enough to allow the current request
                const fillLevel = 5;
                const timeDelta = 3;
                const requestedTokens = 9;
                await setTokenCountInClient(client, user2, fillLevel, timestamp);

                expect(
                    (
                        await limiter.processRequest(
                            user2,
                            timestamp + timeDelta * 1000,
                            requestedTokens
                        )
                    ).tokens
                ).toBe(fillLevel + timeDelta * REFILL_RATE);

                redisData = await getBucketFromClient(client, user2);
                expect(redisData.tokens).toBe(fillLevel + timeDelta * REFILL_RATE);
            });
        });
    });

    describe('Token Bucket functions as expected', () => {
        afterEach(() => {
            client.flushall();
        });
        test('allows a user to consume up to their current allotment of tokens', async () => {
            // "free requests"
            expect((await limiter.processRequest(user1, timestamp, 0)).success).toBe(true);
            // Test 1 token requested
            expect((await limiter.processRequest(user1, timestamp, 1)).success).toBe(true);
            // Test < CAPACITY tokens requested
            expect((await limiter.processRequest(user2, timestamp, CAPACITY - 1)).success).toBe(
                true
            );
            // <= CAPACITY tokens requested
            expect((await limiter.processRequest(user3, timestamp, CAPACITY)).success).toBe(true);
        });

        test("blocks requests exceeding the user's current allotment of tokens", async () => {
            // Test > capacity tokens reqeusted
            expect((await limiter.processRequest(user1, timestamp, CAPACITY + 1)).success).toBe(
                false
            );

            // Empty user 1's bucket
            const value: RedisBucket = { tokens: 0, timestamp };
            await client.set(user1, JSON.stringify(value));

            // bucket is empty. Shouldn't be allowed to take 1 token
            expect((await limiter.processRequest(user1, timestamp, 1)).success).toBe(false);

            // Should still be allowed to process "free" requests
            expect((await limiter.processRequest(user1, timestamp, 0)).success).toBe(true);
        });

        test('token bucket never exceeds maximum capacity', async () => {
            // make sure bucket doesn't exceed max size without any requests.
            // Fill the user's bucket then request additional tokens after an interval
            const value: RedisBucket = { tokens: CAPACITY, timestamp };
            await client.set(user1, JSON.stringify(value));
            expect(
                (await limiter.processRequest(user1, timestamp + 1000, CAPACITY + 1)).success
            ).toBe(false);
            expect(
                (await limiter.processRequest(user1, timestamp + 10000, CAPACITY + 1)).success
            ).toBe(false);
            expect(
                (await limiter.processRequest(user1, timestamp + 100000, CAPACITY + 1)).success
            ).toBe(false);
        });

        xtest('token bucket refills at specified rate', async () => {
            // make sure bucket refills if user takes tokens.
            const withdraw = 5;
            let timeDelta = 3;
            await limiter.processRequest(user1, timestamp, withdraw); // 5 tokens after this
            expect(
                (
                    await limiter.processRequest(
                        user1,
                        timestamp + timeDelta * 1000, // wait 3 seconds -> 8 tokens available
                        withdraw + REFILL_RATE * timeDelta // 5 + 3 = 8 tokens requested after this , 0 remaining
                    )
                ).tokens
            ).toBe(CAPACITY - withdraw + REFILL_RATE * timeDelta); // 10 - 5 + 3 = 8 ??

            // check if bucket refills completely and doesn't spill over.
            timeDelta = 2 * CAPACITY;
            expect(
                (await limiter.processRequest(user1, timestamp + timeDelta * 1000, CAPACITY + 1))
                    .tokens
            ).toBe(CAPACITY);
        });

        test('bucket allows custom refill rates', async () => {
            const doubleRefillClient: ioredis.Redis = new RedisMock();
            limiter = new TokenBucket(CAPACITY, 2, doubleRefillClient);

            await setTokenCountInClient(doubleRefillClient, user1, 0, timestamp);

            const timeDelta = 5;
            expect(
                (await limiter.processRequest(user1, timestamp + timeDelta * 1000, 0)).tokens
            ).toBe(timeDelta * 2);
        });

        test('users have their own buckets', async () => {
            const requested = 6;
            const user3Tokens = 8;
            // Add tokens for user 3 so we have both a user that exists in the store (3) and one that doesn't (2)
            await setTokenCountInClient(client, user3, user3Tokens, timestamp);

            // issue a request for user 1;
            await limiter.processRequest(user1, timestamp, requested);

            // Check that each user has the expected amount of tokens.
            expect((await getBucketFromClient(client, user1)).tokens).toBe(CAPACITY - requested);
            expect((await getBucketFromClient(client, user2)).tokens).toBe(-1); // not in the store so this returns -1
            expect((await getBucketFromClient(client, user3)).tokens).toBe(user3Tokens);

            await limiter.processRequest(user2, timestamp, 1);
            expect((await getBucketFromClient(client, user1)).tokens).toBe(CAPACITY - requested);
            expect((await getBucketFromClient(client, user2)).tokens).toBe(CAPACITY - 1);
            expect((await getBucketFromClient(client, user3)).tokens).toBe(user3Tokens);
        });

        test('bucket does not allow capacity or refill rate <= 0', () => {
            expect(() => new TokenBucket(0, 1, client)).toThrow(
                'TokenBucket refillRate and capacity must be positive'
            );
            expect(() => new TokenBucket(-10, 1, client)).toThrow(
                'TokenBucket refillRate and capacity must be positive'
            );
            expect(() => new TokenBucket(10, -1, client)).toThrow(
                'TokenBucket refillRate and capacity must be positive'
            );
            expect(() => new TokenBucket(10, 0, client)).toThrow(
                'TokenBucket refillRate and capacity must be positive'
            );
        });

        test('All buckets should be able to be reset', async () => {
            const tokens = 5;
            await setTokenCountInClient(client, user1, tokens, timestamp);
            await setTokenCountInClient(client, user2, tokens, timestamp);
            await setTokenCountInClient(client, user3, tokens, timestamp);

            limiter.reset();

            expect((await limiter.processRequest(user1, timestamp, CAPACITY)).success).toBe(true);
            expect((await limiter.processRequest(user2, timestamp, CAPACITY - 1)).success).toBe(
                true
            );
            expect((await limiter.processRequest(user3, timestamp, CAPACITY + 1)).success).toBe(
                false
            );
        });
    });

    describe('Token Bucket correctly updates redis store', () => {
        test('timestamp correctly updated in redis', async () => {
            let redisData: RedisBucket;

            // blocked request
            await limiter.processRequest(user1, timestamp, CAPACITY + 1);
            redisData = await getBucketFromClient(client, user1);
            expect(redisData.timestamp).toBe(timestamp);

            timestamp += 1000;
            // allowed request
            await limiter.processRequest(user2, timestamp, CAPACITY);
            redisData = await getBucketFromClient(client, user2);
            expect(redisData.timestamp).toBe(timestamp);
        });

        test('All buckets should be able to be reset', async () => {
            // add data to redis
            const time = new Date();
            const value = JSON.stringify({ tokens: 0, timestamp: time.valueOf() });

            await client.set(user1, value);
            await client.set(user2, value);
            await client.set(user3, value);

            limiter.reset();

            const resetUser1 = await client.get(user1);
            const resetUser2 = await client.get(user2);
            const resetUser3 = await client.get(user3);
            expect(resetUser1).toBe(null);
            expect(resetUser2).toBe(null);
            expect(resetUser3).toBe(null);
        });
    });
});<|MERGE_RESOLUTION|>--- conflicted
+++ resolved
@@ -17,14 +17,10 @@
 const user4 = '4';
 
 async function getBucketFromClient(redisClient: ioredis.Redis, uuid: string): Promise<RedisBucket> {
-<<<<<<< HEAD
-    return redisClient.get(uuid).then((res) => JSON.parse(res || '{}'));
-=======
     const res = await redisClient.get(uuid);
     // if no uuid is found, return -1 for tokens and timestamp, which are both impossible
     if (res === null) return { tokens: -1, timestamp: -1 };
     return JSON.parse(res);
->>>>>>> c118dc35
 }
 
 async function setTokenCountInClient(
