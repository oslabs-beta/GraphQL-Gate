--- conflicted
+++ resolved
@@ -278,36 +278,6 @@
             });
         });
 
-<<<<<<< HEAD
-=======
-        // FIXME: need to figure out how to handle this situation. Skip for now.
-        // The field 'friends' returns a list of an unknown number of objects.
-        xtest('fields returning lists of objects of indeterminate size', () => {
-            schema = buildSchema(`
-                type Human {
-                    id: ID!
-                    name: String!
-                    homePlanet: String
-                    friends: [Human]
-                }
-            `);
-            expect(buildTypeWeightsFromSchema(schema)).toEqual({
-                human: {
-                    weight: 1,
-                    fields: {
-                        id: { weight: 0 },
-                        name: { weight: 0 },
-                        hamePlanet: { weight: 0 },
-                        friends: {
-                            resolvesTo: 'human',
-                            weight: expect.any(Function),
-                        },
-                    },
-                },
-            });
-        });
-
->>>>>>> d299d9cb
         // TODO: Write tests for connection pagination convention
         xtest('connections pagination convention', () => {
             schema = buildSchema(`
@@ -605,15 +575,9 @@
             });
         });
 
-<<<<<<< HEAD
         describe('fields return list of objects of indeterminate size...', () => {
             // the field 'humans' on Query returns an unbounded list
             test('on query definitions', () => {
-=======
-        describe('lists of objects of indeterminate size...', () => {
-            // the field 'humans' on Query returns an unbounded list
-            test('query definition with @listCost directive', () => {
->>>>>>> d299d9cb
                 schema = buildSchema(`
                 directive @listCost(cost: Int!) on FIELD_DEFINITION
                 type Human {
@@ -640,11 +604,7 @@
             });
 
             // The field 'friends' returns a list of an unknown number of objects.
-<<<<<<< HEAD
             test('on object types', () => {
-=======
-            test('field with @listCost directive', () => {
->>>>>>> d299d9cb
                 schema = buildSchema(`
                 directive @listCost(cost: Int!) on FIELD_DEFINITION
                 type Human {
@@ -667,11 +627,7 @@
             });
 
             // this test is just in place to make sure additional directives don't cause errors
-<<<<<<< HEAD
             test(' with multiple directives', () => {
-=======
-            test('field with multiple directives', () => {
->>>>>>> d299d9cb
                 schema = buildSchema(`
                 directive @listCost(cost: Int!) on FIELD_DEFINITION
                 directive @testDirective(test: Int!) on FIELD_DEFINITION
@@ -693,7 +649,6 @@
                         },
                     },
                 });
-<<<<<<< HEAD
             });
         });
 
@@ -723,34 +678,7 @@
                             },
                         },
                     },
-                    human: {
-                        weight: 1,
-                        fields: {
-                            name: { weight: 0 },
-                            homePlanet: { weight: 0 },
-                            search: {
-                                resolveTo: 'searchresult',
-                                weight: expect.any(Function),
-                            },
-                        },
-                    },
-                    droid: {
-                        weight: 1,
-                        fields: {
-                            name: { weight: 0 },
-                            primaryFunction: { weight: 0 },
-                            search: {
-                                resolveTo: 'searchresult',
-                                weight: expect.any(Function),
-                            },
-                        },
-                    },
-                });
-            });
-
-            test('interface types', () => {
-                schema = buildSchema(`
-=======
+                });
             });
 
             // makes sure that splicing takes priority over directives
@@ -792,7 +720,6 @@
 
         test('interface types', () => {
             schema = buildSchema(`
->>>>>>> d299d9cb
                 union SearchResult = Human | Droid
                 interface Character {
                     id: ID!
@@ -808,30 +735,6 @@
                     name: String!                
                     primaryFunction: String
                 }`);
-<<<<<<< HEAD
-                expect(buildTypeWeightsFromSchema(schema)).toEqual({
-                    searchresult: {
-                        weight: 1,
-                        fields: {
-                            id: { weight: 0 },
-                            name: { weight: 0 },
-                        },
-                    },
-                    character: {
-                        weight: 1,
-                        fields: {
-                            id: { weight: 0 },
-                            name: { weight: 0 },
-                        },
-                    },
-                    human: {
-                        weight: 1,
-                        fields: {
-                            name: { weight: 0 },
-                            homePlanet: { weight: 0 },
-                            id: { weight: 0 },
-                        },
-=======
             expect(buildTypeWeightsFromSchema(schema)).toEqual({
                 searchresult: {
                     weight: 1,
@@ -925,22 +828,11 @@
                     weight: 1,
                     fields: {
                         height: { weight: 0 },
->>>>>>> d299d9cb
-                    },
-                    droid: {
-                        weight: 1,
-                        fields: {
-                            name: { weight: 0 },
-                            primaryFunction: { weight: 0 },
-                            id: { weight: 0 },
-                        },
-                    },
-                });
-            });
-
-<<<<<<< HEAD
-            test('object types', () => {
-=======
+                    },
+                },
+            });
+        });
+
         test('enum types', () => {
             schema = buildSchema(`
                     union SearchResult = Human | Droid
@@ -1007,25 +899,18 @@
 
         describe('union types with ...', () => {
             test('lists of union types and scalars', () => {
->>>>>>> d299d9cb
                 schema = buildSchema(`
                     union SearchResult = Human | Droid
                     type Human{
                         name: String
                         homePlanet: String
-                        info: Info
                         search(first: Int!): [SearchResult]
                     }
                     type Droid {
                         name: String
                         primaryFunction: String
-                        info: Info
                         search(first: Int!): [SearchResult]
-                    }
-                    type Info {
-                        height: Int
-                    }
-                    `);
+                    }`);
                 expect(buildTypeWeightsFromSchema(schema)).toEqual({
                     searchresult: {
                         weight: 1,
@@ -1035,7 +920,6 @@
                                 resolveTo: 'searchresult',
                                 weight: expect.any(Function),
                             },
-                            info: { resolveTo: 'info' },
                         },
                     },
                     human: {
@@ -1047,73 +931,6 @@
                                 resolveTo: 'searchresult',
                                 weight: expect.any(Function),
                             },
-                            info: { resolveTo: 'info' },
-                        },
-                    },
-                    droid: {
-                        weight: 1,
-                        fields: {
-                            name: { weight: 0 },
-                            primaryFunction: { weight: 0 },
-                            search: {
-                                resolveTo: 'searchresult',
-                                weight: expect.any(Function),
-                            },
-                            info: { resolveTo: 'info' },
-                        },
-                    },
-                    info: {
-                        weight: 1,
-                        fields: {
-                            height: { weight: 0 },
-                        },
-                    },
-                });
-            });
-
-            test('enum types', () => {
-                schema = buildSchema(`
-                    union SearchResult = Human | Droid
-                    type Human{
-                        name: String
-                        homePlanet: String
-                        episode: Episode
-                        search(first: Int!): [SearchResult]
-                    }
-                    type Droid {
-                        name: String
-                        primaryFunction: String
-                        episode: Episode
-                        search(first: Int!): [SearchResult]
-                    }
-                    enum Episode {
-                        NEWHOPE
-                        EMPIRE
-                        JEDI
-                    }
-                    `);
-                expect(buildTypeWeightsFromSchema(schema)).toEqual({
-                    searchresult: {
-                        weight: 1,
-                        fields: {
-                            episode: { resolveTo: 'episode' },
-                            name: { weight: 0 },
-                            search: {
-                                resolveTo: 'searchresult',
-                                weight: expect.any(Function),
-                            },
-                        },
-                    },
-                    human: {
-                        weight: 1,
-                        fields: {
-                            name: { weight: 0 },
-                            homePlanet: { weight: 0 },
-                            search: {
-                                resolveTo: 'searchresult',
-                                weight: expect.any(Function),
-                            },
-                            episode: { resolveTo: 'episode' },
                         },
                     },
                 });
@@ -1147,68 +964,15 @@
                         weight: 1,
                         fields: {
                             primaryFunction: { weight: 0 },
-<<<<<<< HEAD
-                            search: {
-                                resolveTo: 'searchresult',
-                                weight: expect.any(Function),
-                            },
-                            episode: { resolveTo: 'episode' },
-=======
                             id: { weight: 0 },
->>>>>>> d299d9cb
-                        },
-                    },
-                    episode: {
-                        weight: 0,
-                        fields: {},
-                    },
-                });
-            });
-
-<<<<<<< HEAD
-            test('Unions with no fields overlapping', () => {
-                schema = buildSchema(`
-            union SearchResult = Human | Droid
-            type Human{
-                name: String
-                homePlanet: String
-            }
-            type Droid {
-                primaryFunction: String
-                id: String
-            }
-            `);
-                expect(buildTypeWeightsFromSchema(schema)).toEqual({
-                    searchresult: {
-                        weight: 1,
-                        fields: {},
-                    },
-                    human: {
-                        weight: 1,
-                        fields: {
-                            name: { weight: 0 },
-                            homePlanet: { weight: 0 },
-                        },
-                    },
-                    droid: {
-                        weight: 1,
-                        fields: {
-                            primaryFunction: { weight: 0 },
-                            id: { weight: 0 },
-                        },
-                    },
-                });
-            });
-        });
-
-        describe('Not null operators (!) used', () => {
-            test('on a scalar, enum or object type', () => {
-                schema = buildSchema(`
-=======
-            describe('Not null operator (!) is used', () => {
+                        },
+                    },
+                });
+            });
+
+            describe('Not null operators (!) used', () => {
                 test('on a scalar, enum or object type', () => {
                     schema = buildSchema(`
->>>>>>> d299d9cb
                 type Human{
                     homePlanet: String!
                     age: Int!
@@ -1356,67 +1120,6 @@
                     });
                 });
             });
-
-<<<<<<< HEAD
-            test('on union types', () => {
-                schema = buildSchema(`
-                union SearchResult = Human | Droid
-                type Human{
-                    age: Int!
-                    name: String
-                    homePlanet: String
-                    search(first: Int!): [SearchResult!]!
-                }
-                type Droid {
-                    age: Int!
-                    name: String
-                    primaryFunction: String!
-                    search(first: Int!): [SearchResult!]!
-                }`);
-                expect(buildTypeWeightsFromSchema(schema)).toEqual({
-                    searchresult: {
-                        weight: 1,
-                        fields: {
-                            name: { weight: 0 },
-                            age: { weight: 0 },
-                            search: {
-                                resolveTo: 'searchresult',
-                                weight: expect.any(Function),
-                            },
-                        },
-                    },
-                    human: {
-                        weight: 1,
-                        fields: {
-                            name: { weight: 0 },
-                            age: { weight: 0 },
-                            homePlanet: { weight: 0 },
-                            search: {
-                                resolveTo: 'searchresult',
-                                weight: expect.any(Function),
-                            },
-                        },
-                    },
-                    droid: {
-                        weight: 1,
-                        fields: {
-                            name: { weight: 0 },
-                            age: { weight: 0 },
-                            primaryFunction: { weight: 0 },
-                            search: {
-                                resolveTo: 'searchresult',
-                                weight: expect.any(Function),
-                            },
-                        },
-                    },
-                });
-            });
-=======
-            // TODO: Tests should be written to account for the additional scenarios possible in a schema
-            // Mutation type
-            // Input types (a part of mutations?)
-            // Subscription type
->>>>>>> d299d9cb
         });
     });
 
