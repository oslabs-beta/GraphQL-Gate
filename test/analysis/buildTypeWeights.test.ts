import 'ts-jest';
import { buildSchema } from 'graphql';
import { GraphQLSchema } from 'graphql/type/schema';
import buildTypeWeightsFromSchema from '../../src/analysis/buildTypeWeights';

// these types allow the tests to overwite properties on the typeWeightObject

export interface TestField {
    resolveTo?: string;
    weight?: number;
}
interface TestFields {
    [index: string]: TestField;
}

interface TestType {
    weight: number;
    fields: TestFields;
}

interface TestTypeWeightObject {
    [index: string]: TestType;
}

describe('Test buildTypeWeightsFromSchema function', () => {
    let schema: GraphQLSchema;

    // this is dependant on the default type weight settings for the function
    describe('creates the "type weight object" from a graphql schema object with...', () => {
        test('a single query type', () => {
            schema = buildSchema(`
                type Query {
                    name: String
                    email: String
                }
            `);

            expect(buildTypeWeightsFromSchema(schema)).toEqual({
                query: {
                    weight: 1,
                    fields: {
                        name: { weight: 0 },
                        email: { weight: 0 },
                    },
                },
            });
        });

        test('multiple types', () => {
            schema = buildSchema(`
                type Query {
                    user: User,
                    movie: Movie,
                }
                type User {
                    name: String
                    email: String
                }
                type Movie {
                    name: String
                    director: String
                }
            `);

            expect(buildTypeWeightsFromSchema(schema)).toEqual({
                query: {
                    weight: 1,
                    fields: {
                        movie: { resolveTo: 'movie' },
                        user: { resolveTo: 'user' },
                    },
                },
                user: {
                    weight: 1,
                    fields: {
                        name: { weight: 0 },
                        email: { weight: 0 },
                    },
                },
                movie: {
                    weight: 1,
                    fields: {
                        name: { weight: 0 },
                        director: { weight: 0 },
                    },
                },
            });
        });

        test('nested object types', () => {
            schema = buildSchema(`
                type Query {
                    user: User
                    movie: Movie
                }
                type User {
                    name: String
                    film: Movie
                }
                type Movie {
                    name: String
                    director: User
                }  
            `);

            expect(buildTypeWeightsFromSchema(schema)).toEqual({
                query: {
                    weight: 1,
                    fields: {
                        movie: { resolveTo: 'movie' },
                        user: { resolveTo: 'user' },
                    },
                },
                user: {
                    weight: 1,
                    fields: {
                        name: { weight: 0 },
                        film: { resolveTo: 'movie' },
                    },
                },
                movie: {
                    weight: 1,
                    fields: {
                        name: { weight: 0 },
                        director: { resolveTo: 'user' },
                    },
                },
            });
        });

        test('all scalar types', () => {
            schema = buildSchema(`
                type Test {
                    num: Int,
                    id: ID,
                    float: Float,
                    bool: Boolean,
                    string: String
                } 
            `);

            expect(buildTypeWeightsFromSchema(schema)).toEqual({
                test: {
                    weight: 1,
                    fields: {
                        num: { weight: 0 },
                        id: { weight: 0 },
                        float: { weight: 0 },
                        bool: { weight: 0 },
                        string: { weight: 0 },
                    },
                },
            });
        });

        test('types with arguments', () => {
            schema = buildSchema(`
                type Query {
                    character(id: ID!): Character
                }
                type Character {
                    id: ID!
                    name: String!
                }`);
            expect(buildTypeWeightsFromSchema(schema)).toEqual({
                query: {
                    weight: 1,
                    fields: {
                        character: { resolveTo: 'character' },
                    },
                },
                character: {
                    weight: 1,
                    fields: {
                        id: { weight: 0 },
                        name: { weight: 0 },
                    },
                },
            });
        });

        test('enum types', () => {
            schema = buildSchema(`
                type Query {
                    hero(episode: Episode): Character
                }
                type Character {
                    id: ID!
                    name: String!
                }
                enum Episode {
                    NEWHOPE
                    EMPIRE
                    JEDI
                }`);
            expect(buildTypeWeightsFromSchema(schema)).toEqual({
                query: {
                    weight: 1,
                    fields: {
                        hero: { resolveTo: 'character' },
                    },
                },
                character: {
                    weight: 1,
                    fields: {
                        id: { weight: 0 },
                        name: { weight: 0 },
                    },
                },
                episode: {
                    weight: 0,
                    fields: {},
                },
            });
        });

        describe('fields returning lists of objects of determinate size and...', () => {
            test('args include limiting keywords: "first", "last", "limit"', () => {
                schema = buildSchema(`
                    type Query {
                        reviews(episode: Episode!, first: Int): [Review]
                        heroes(episode: Episode!, last: Int): [Review]
                        villains(episode: Episode!, limit: Int): [Review]
                    }
                    type Review {
                        episode: Episode
                        stars: Int!
                        commentary: String
                    }
                    enum Episode {
                        NEWHOPE
                        EMPIRE
                        JEDI
                    }`);

                expect(buildTypeWeightsFromSchema(schema)).toEqual({
                    query: {
                        weight: 1,
                        fields: {
                            reviews: {
                                resolveTo: 'review',
                                weight: expect.any(Function),
                            },
                            heroes: {
                                resolveTo: 'review',
                                weight: expect.any(Function),
                            },
                            villains: {
                                resolveTo: 'review',
                                weight: expect.any(Function),
                            },
                        },
                    },
                    review: {
                        weight: 1,
                        fields: {
                            stars: { weight: 0 },
                            commentary: { weight: 0 },
                            episode: { resolveTo: 'episode' },
                        },
                    },
                    episode: {
                        weight: 0,
                        fields: {},
                    },
                });
            });

            test('are not on the Query type', () => {
                schema = buildSchema(`
                    type Query {
                        reviews(episode: Episode!, first: Int): [Movie]
                    }
                    type Movie {
                        episode: Episode
                        stars: Int!
                        commentary: String
                        heroes(episode: Episode!, last: Int): [Character]
                        villains(episode: Episode!, limit: Int): [Character]
                    }
                    type Character {
                        name: String!
                    }
                    enum Episode {
                        NEWHOPE
                        EMPIRE
                        JEDI
                    }`);

                expect(buildTypeWeightsFromSchema(schema)).toEqual({
                    query: {
                        weight: 1,
                        fields: {
                            reviews: {
                                resolveTo: 'movie',
                                weight: expect.any(Function),
                            },
                        },
                    },
                    movie: {
                        weight: 1,
                        fields: {
                            stars: { weight: 0 },
                            commentary: { weight: 0 },
                            episode: { resolveTo: 'episode' },
                            heroes: { resolveTo: 'character', weight: expect.any(Function) },
                            villains: { resolveTo: 'character', weight: expect.any(Function) },
                        },
                    },
                    character: {
                        weight: 1,
                        fields: {
                            name: { weight: 0 },
                        },
                    },
                    episode: {
                        weight: 0,
                        fields: {},
                    },
                });
            });

            test('the list resolves to an enum or scalar', () => {
                schema = buildSchema(`
                    type Query {
                        episodes(first: Int): [Episode]
                        heroes(episode: Episode!, first: Int = 3): [Int]
                        villains(episode: Episode!, limit: Int! = 1): [String]
                    }
                    enum Episode {
                        NEWHOPE
                        EMPIRE
                        JEDI
                    }`);

                expect(buildTypeWeightsFromSchema(schema)).toEqual({
                    query: {
                        weight: 1,
                        fields: {
                            episodes: { resolveTo: 'episode' },
                            heroes: { weight: 0 },
                            villains: { weight: 0 },
                        },
                    },
                    episode: {
                        weight: 0,
                        fields: {},
                    },
                });
            });

            test('the list resolves to an enum or scalar and a custom scalar weight was configured', () => {
                schema = buildSchema(`
                    type Query {
                        episodes(first: Int): [Episode]
                        heroes(episode: Episode!, first: Int = 3): [Int]
                        villains(episode: Episode!, limit: Int! = 1): [String]
                    }
                    enum Episode {
                        NEWHOPE
                        EMPIRE
                        JEDI
                    }`);

                expect(buildTypeWeightsFromSchema(schema, { scalar: 11 })).toEqual({
                    query: {
                        weight: 1,
                        fields: {
                            episodes: {
                                resolveTo: 'episode',
                                weight: expect.any(Function),
                            },
                            heroes: {
                                resolveTo: 'int',
                                weight: expect.any(Function),
                            },
                            villains: {
                                resolveTo: 'string',
                                weight: expect.any(Function),
                            },
                        },
                    },
                    episode: {
                        weight: 11,
                        fields: {},
                    },
                });
            });
        });

        // FIXME: need to figure out how to handle this situation. Skip for now.
        // The field 'friends' returns a list of an unknown number of objects.
        xtest('fields returning lists of objects of indeterminate size', () => {
            schema = buildSchema(`
                type Human {
                    id: ID!
                    name: String!
                    homePlanet: String
                    friends: [Human]
                }
            `);
            expect(buildTypeWeightsFromSchema(schema)).toEqual({
                human: {
                    weight: 1,
                    fields: {
                        id: { weight: 0 },
                        name: { weight: 0 },
                        hamePlanet: { weight: 0 },
                        friends: {
                            resolvesTo: 'human',
                            weight: expect.any(Function),
                        },
                    },
                },
            });
        });

        test('interface types', () => {
            schema = buildSchema(`
                interface Character {
                    id: ID!
                    name: String!                    
                }
            
                type Human implements Character {
                    id: ID!
                    name: String!
                    homePlanet: String
                }
            
                type Droid implements Character {
                    id: ID!
                    name: String!                
                    primaryFunction: String
                }`);
            expect(buildTypeWeightsFromSchema(schema)).toEqual({
                character: {
                    weight: 1,
                    fields: {
                        id: { weight: 0 },
                        name: { weight: 0 },
                    },
                },
                human: {
                    weight: 1,
                    fields: {
                        id: { weight: 0 },
                        name: { weight: 0 },
                        homePlanet: { weight: 0 },
                    },
                },
                droid: {
                    weight: 1,
                    fields: {
                        id: { weight: 0 },
                        name: { weight: 0 },
                        primaryFunction: { weight: 0 },
                    },
                },
            });
        });

        describe('union types', () => {
            test('union types', () => {
                schema = buildSchema(`
                    union SearchResult = Human | Droid
                    type Human{
                        name: String
                        homePlanet: String
                        search(first: Int!): [SearchResult]
                    }
                    type Droid {
                        name: String
                        primaryFunction: String
                        search(first: Int!): [SearchResult]
                    }`);
                expect(buildTypeWeightsFromSchema(schema)).toEqual({
                    searchresult: {
                        weight: 1,
                        fields: {
                            name: { weight: 0 },
                            search: {
                                resolveTo: 'searchresult',
                                weight: expect.any(Function),
                            },
                        },
                    },
                    human: {
                        weight: 1,
                        fields: {
                            name: { weight: 0 },
                            homePlanet: { weight: 0 },
                            search: {
                                resolveTo: 'searchresult',
                                weight: expect.any(Function),
                            },
                        },
                    },
                    droid: {
                        weight: 1,
                        fields: {
                            name: { weight: 0 },
                            primaryFunction: { weight: 0 },
                            search: {
                                resolveTo: 'searchresult',
                                weight: expect.any(Function),
                            },
                        },
                    },
                });
            });

            xtest('additional test cases for ...', () => {
                // TODO: unions with non-null types
                // unions with lists of non-null types
                // lists with > 2 levels of nesting (may need to add these for lists on other types as well)
            });
        });

        xdescribe('Not null operator (!) is used', () => {
            test('on a scalar, enum or object type', () => {
                schema = buildSchema(`
                type Human{
                    homePlanet: String!
                    age: Int!
                    isHero: Boolean!
                    droids: Droid!
                    episode: Episode!
                }
                type Droid {
                    primaryFunction: String
                }
                enum Episode {
                    NEWHOPE
                    EMPIRE
                    JEDI
                }
                `);

                expect(buildTypeWeightsFromSchema(schema)).toEqual({
                    human: {
                        weight: 1,
                        fields: {
                            homePlanet: {
                                weight: 0,
                            },
                            age: {
                                weight: 0,
                            },
                            isHero: {
                                weight: 0,
                            },
                            droids: {
                                resolveTo: 'droid',
                            },
                            episode: {
                                resolveTo: 'episode',
                            },
                        },
                    },
                    droid: {
                        weight: 1,
                        fields: {
                            primaryFunction: {
                                weight: 0,
                            },
                        },
                    },
                    episode: {
                        weight: 0,
                        fields: {},
                    },
                });
            });

            test('on list types', () => {
                schema = buildSchema(`
                type Planet{
                    droids(first: Int!): [Droid]!
                    heroDroids(first: Int!): [Droid!]
                    villainDroids(first: Int!):[Droid!]!
                }
                type Droid {
                    primaryFunction: String
                }`);
<<<<<<< HEAD
            expect(buildTypeWeightsFromSchema(schema)).toEqual({
                searchresult: {
                    weight: 1,
                    fields: {},
                },
                human: {
                    weight: 1,
                    fields: {
                        homePlanet: { weight: 0 },
                    },
                },
                droid: {
                    weight: 1,
                    fields: {
                        primaryFunction: { weight: 0 },
=======

                expect(buildTypeWeightsFromSchema(schema)).toEqual({
                    planet: {
                        weight: 1,
                        fields: {
                            droids: {
                                resolveTo: 'droid',
                                weight: expect.any(Function),
                            },
                            heroDroids: {
                                resolveTo: 'droid',
                                weight: expect.any(Function),
                            },
                            villainDroids: {
                                resolveTo: 'droid',
                                weight: expect.any(Function),
                            },
                        },
                    },
                    droid: {
                        weight: 1,
                        fields: {
                            primaryFunction: {
                                weight: 0,
                            },
                        },
>>>>>>> 627d5321
                    },
                });
            });
        });

        xdescribe('Not null operator (!) is used', () => {
            test('on a scalar, enum or object type', () => {
                schema = buildSchema(`
                type Human{
                    homePlanet: String!
                    age: Int!
                    isHero: Boolean!
                    droids: Droid!
                    episode: Episode!
                }
                type Droid {
                    primaryFunction: String
                }
                enum Episode {
                    NEWHOPE
                    EMPIRE
                    JEDI
                }
                `);

                expect(buildTypeWeightsFromSchema(schema)).toEqual({
                    human: {
                        weight: 1,
                        fields: {
                            homePlanet: {
                                weight: 0,
                            },
                            age: {
                                weight: 0,
                            },
                            isHero: {
                                weight: 0,
                            },
                            droids: {
                                resolveTo: 'droid',
                            },
                            episode: {
                                resolveTo: 'episode',
                            },
                        },
                    },
                    droid: {
                        weight: 1,
                        fields: {
                            primaryFunction: {
                                weight: 0,
                            },
                        },
                    },
                    episode: {
                        weight: 0,
                        fields: {},
                    },
                });
            });

            test('on list types', () => {
                schema = buildSchema(`
                type Planet{
                    droids(first: Int!): [Droid]!
                    heroDroids(first: Int!): [Droid!]
                    villainDroids(first: Int!):[Droid!]!
                }
                type Droid {
                    primaryFunction: String
                }`);

                expect(buildTypeWeightsFromSchema(schema)).toEqual({
                    planet: {
                        weight: 1,
                        fields: {
                            droids: {
                                resolveTo: 'droid',
                                weight: expect.any(Function),
                            },
                            heroDroids: {
                                resolveTo: 'droid',
                                weight: expect.any(Function),
                            },
                            villainDroids: {
                                resolveTo: 'droid',
                                weight: expect.any(Function),
                            },
                        },
                    },
                    droid: {
                        weight: 1,
                        fields: {
                            primaryFunction: {
                                weight: 0,
                            },
                        },
                    },
                });
            });
        });

        // TODO: Tests should be written to account for the additional scenarios possible in a schema
        // Mutation type
        // Input types (a part of mutations?)
        // Subscription type
    });

    describe('changes "type weight object" type weights with user configuration of...', () => {
        let expectedOutput: TestTypeWeightObject;

        beforeEach(() => {
            schema = buildSchema(`
                type Query {
                    user(id: ID!): User
                    movie(id: ID!): Movie
                }
                
                type User {
                    name: String
                    film: Movie
                }
                
                type Movie {
                    name: String
                    director: User
                }   
            `);

            // This expected output is using default type weight settings.
            // Each test will override values for feild weights configuration.
            expectedOutput = {
                query: {
                    weight: 1,
                    fields: {
                        movie: { resolveTo: 'movie' },
                        user: { resolveTo: 'user' },
                    },
                },
                user: {
                    weight: 1,
                    fields: {
                        name: { weight: 0 },
                        film: { resolveTo: 'movie' },
                    },
                },
                movie: {
                    weight: 1,
                    fields: {
                        name: { weight: 0 },
                        director: { resolveTo: 'user' },
                    },
                },
            };
        });

        // this is only if we choose to have 'query' as its own property (seperate from object types) in the user configuration options
        xtest('query parameter', () => {
            const typeWeightObject = buildTypeWeightsFromSchema(schema, {
                query: 2,
            });
            expectedOutput.query.weight = 2;

            expect(typeWeightObject).toEqual(expectedOutput);
        });

        test('object parameter', () => {
            const typeWeightObject = buildTypeWeightsFromSchema(schema, {
                object: 2,
            });

            expectedOutput.user.weight = 2;
            expectedOutput.movie.weight = 2;
            // expectedOutput.query.weight = 2;

            expect(typeWeightObject).toEqual(expectedOutput);
        });

        test('object parameter set to 0', () => {
            const typeWeightObject = buildTypeWeightsFromSchema(schema, {
                object: 0,
            });

            expectedOutput.user.weight = 0;
            expectedOutput.movie.weight = 0;
            // expectedOutput.query.weight = 2;

            expect(typeWeightObject).toEqual(expectedOutput);
        });

        test('scalar parameter', () => {
            const typeWeightObject = buildTypeWeightsFromSchema(schema, {
                scalar: 2,
            });

            expectedOutput.user.fields.name.weight = 2;
            expectedOutput.movie.fields.name.weight = 2;

            expect(typeWeightObject).toEqual(expectedOutput);
        });

        // TODO: Tests should be written for the remaining configuration options
        // mutations
        // connections
        // subscriptions
    });

    describe('throws an error if...', () => {
        beforeEach(() => {
            schema = buildSchema(`
                type Query {
                    user: User
                    movie: Movie
                }
                
                type User {
                    name: String
                    email: String
                }
                
                type Movie {
                    name: String
                    director: User
                }   
            `);
        });

        test('user configures the type weights with negative numbers', () => {
            // check that the error thrown from the function includes the substring 'negative' to inform the user of negative problem
            expect(() => buildTypeWeightsFromSchema(schema, { object: -1 })).toThrowError(
                'negative'
            );
            expect(() => buildTypeWeightsFromSchema(schema, { mutation: -1 })).toThrowError(
                'negative'
            );
            expect(() => buildTypeWeightsFromSchema(schema, { connection: -1 })).toThrowError(
                'negative'
            );
            expect(() => buildTypeWeightsFromSchema(schema, { scalar: -1 })).toThrowError(
                'negative'
            );
        });

        // TODO: throw validation error if schema is invalid
        xtest('schema is invalid', () => {});
    });
});<|MERGE_RESOLUTION|>--- conflicted
+++ resolved
@@ -583,121 +583,6 @@
                 type Droid {
                     primaryFunction: String
                 }`);
-<<<<<<< HEAD
-            expect(buildTypeWeightsFromSchema(schema)).toEqual({
-                searchresult: {
-                    weight: 1,
-                    fields: {},
-                },
-                human: {
-                    weight: 1,
-                    fields: {
-                        homePlanet: { weight: 0 },
-                    },
-                },
-                droid: {
-                    weight: 1,
-                    fields: {
-                        primaryFunction: { weight: 0 },
-=======
-
-                expect(buildTypeWeightsFromSchema(schema)).toEqual({
-                    planet: {
-                        weight: 1,
-                        fields: {
-                            droids: {
-                                resolveTo: 'droid',
-                                weight: expect.any(Function),
-                            },
-                            heroDroids: {
-                                resolveTo: 'droid',
-                                weight: expect.any(Function),
-                            },
-                            villainDroids: {
-                                resolveTo: 'droid',
-                                weight: expect.any(Function),
-                            },
-                        },
-                    },
-                    droid: {
-                        weight: 1,
-                        fields: {
-                            primaryFunction: {
-                                weight: 0,
-                            },
-                        },
->>>>>>> 627d5321
-                    },
-                });
-            });
-        });
-
-        xdescribe('Not null operator (!) is used', () => {
-            test('on a scalar, enum or object type', () => {
-                schema = buildSchema(`
-                type Human{
-                    homePlanet: String!
-                    age: Int!
-                    isHero: Boolean!
-                    droids: Droid!
-                    episode: Episode!
-                }
-                type Droid {
-                    primaryFunction: String
-                }
-                enum Episode {
-                    NEWHOPE
-                    EMPIRE
-                    JEDI
-                }
-                `);
-
-                expect(buildTypeWeightsFromSchema(schema)).toEqual({
-                    human: {
-                        weight: 1,
-                        fields: {
-                            homePlanet: {
-                                weight: 0,
-                            },
-                            age: {
-                                weight: 0,
-                            },
-                            isHero: {
-                                weight: 0,
-                            },
-                            droids: {
-                                resolveTo: 'droid',
-                            },
-                            episode: {
-                                resolveTo: 'episode',
-                            },
-                        },
-                    },
-                    droid: {
-                        weight: 1,
-                        fields: {
-                            primaryFunction: {
-                                weight: 0,
-                            },
-                        },
-                    },
-                    episode: {
-                        weight: 0,
-                        fields: {},
-                    },
-                });
-            });
-
-            test('on list types', () => {
-                schema = buildSchema(`
-                type Planet{
-                    droids(first: Int!): [Droid]!
-                    heroDroids(first: Int!): [Droid!]
-                    villainDroids(first: Int!):[Droid!]!
-                }
-                type Droid {
-                    primaryFunction: String
-                }`);
 
                 expect(buildTypeWeightsFromSchema(schema)).toEqual({
                     planet: {
