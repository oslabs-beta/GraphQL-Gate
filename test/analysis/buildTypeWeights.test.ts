--- conflicted
+++ resolved
@@ -273,33 +273,6 @@
                         id: { weight: 0 },
                         name: { weight: 0 },
                         primaryFunction: { weight: 0 },
-                    },
-                },
-            });
-        });
-
-        // FIXME: need to figure out how to handle this situation. Skip for now.
-        // The field 'friends' returns a list of an unknown number of objects.
-        xtest('fields returning lists of objects of indeterminate size', () => {
-            schema = buildSchema(`
-                type Human {
-                    id: ID!
-                    name: String!
-                    homePlanet: String
-                    friends: [Human]
-                }
-            `);
-            expect(buildTypeWeightsFromSchema(schema)).toEqual({
-                human: {
-                    weight: 1,
-                    fields: {
-                        id: { weight: 0 },
-                        name: { weight: 0 },
-                        hamePlanet: { weight: 0 },
-                        friends: {
-                            resolvesTo: 'human',
-                            weight: expect.any(Function),
-                        },
                     },
                 },
             });
@@ -602,35 +575,10 @@
             });
         });
 
-<<<<<<< HEAD
-        describe('union types with ...', () => {
-            test('lists of union types and scalars', () => {
-                schema = buildSchema(`
-                    type Human{
-                        name: String
-                        homePlanet: String
-                        search(first: Int!): [SearchResult]
-                    }
-                    type Droid {
-                        name: String
-                        primaryFunction: String
-                        search(first: Int!): [SearchResult]
-                    }
-                    union SearchResult = Human | Droid
-                    `);
-                expect(buildTypeWeightsFromSchema(schema)).toEqual({
-                    searchresult: {
-                        weight: 1,
-                        fields: {
-                            name: { weight: 0 },
-                            search: {
-                                resolveTo: 'searchresult',
-                                weight: expect.any(Function),
-                            },
-=======
-        // the field 'humans' on Query returns an unbounded list
-        test('query definitions returning lists of indeterminate size', () => {
-            schema = buildSchema(`
+        describe('fields return list of objects of indeterminate size...', () => {
+            // the field 'humans' on Query returns an unbounded list
+            test('on query definitions', () => {
+                schema = buildSchema(`
                 directive @listCost(cost: Int!) on FIELD_DEFINITION
                 type Human {
                     id: ID!
@@ -639,48 +587,48 @@
                     humans: [Human] @listCost(cost: 10)
                 }
             `);
-            expect(buildTypeWeightsFromSchema(schema)).toEqual({
-                human: {
-                    weight: 1,
-                    fields: {
-                        id: { weight: 0 },
-                    },
-                },
-                query: {
-                    weight: 1,
-                    fields: {
-                        humans: { weight: 10, resolveTo: 'human' },
-                    },
-                },
-            });
-        });
-
-        // The field 'friends' returns a list of an unknown number of objects.
-        test('fields returning lists of objects of indeterminate size', () => {
-            schema = buildSchema(`
+                expect(buildTypeWeightsFromSchema(schema)).toEqual({
+                    human: {
+                        weight: 1,
+                        fields: {
+                            id: { weight: 0 },
+                        },
+                    },
+                    query: {
+                        weight: 1,
+                        fields: {
+                            humans: { weight: 10, resolveTo: 'human' },
+                        },
+                    },
+                });
+            });
+
+            // The field 'friends' returns a list of an unknown number of objects.
+            test('on object types', () => {
+                schema = buildSchema(`
                 directive @listCost(cost: Int!) on FIELD_DEFINITION
                 type Human {
                     id: ID!
                     friends: [Human] @listCost(cost: 10)
                 }
             `);
-            expect(buildTypeWeightsFromSchema(schema)).toEqual({
-                human: {
-                    weight: 1,
-                    fields: {
-                        id: { weight: 0 },
-                        friends: {
-                            resolveTo: 'human',
-                            weight: 10,
-                        },
-                    },
-                },
-            });
-        });
-
-        // this test is just in place to make sure additional directives don't cause errors
-        test('fields returning lists of objects of indeterminate size with multiple directives', () => {
-            schema = buildSchema(`
+                expect(buildTypeWeightsFromSchema(schema)).toEqual({
+                    human: {
+                        weight: 1,
+                        fields: {
+                            id: { weight: 0 },
+                            friends: {
+                                resolveTo: 'human',
+                                weight: 10,
+                            },
+                        },
+                    },
+                });
+            });
+
+            // this test is just in place to make sure additional directives don't cause errors
+            test(' with multiple directives', () => {
+                schema = buildSchema(`
                 directive @listCost(cost: Int!) on FIELD_DEFINITION
                 directive @testDirective(test: Int!) on FIELD_DEFINITION
                 directive @testDirective2(test: Int!) on FIELD_DEFINITION
@@ -689,15 +637,45 @@
                     friends: [Human] @testDirective2(test: 10) @listCost(cost: 10) @testDirective(test: 10)
                 }
             `);
-            expect(buildTypeWeightsFromSchema(schema)).toEqual({
-                human: {
-                    weight: 1,
-                    fields: {
-                        id: { weight: 0 },
-                        friends: {
-                            resolveTo: 'human',
-                            weight: 10,
->>>>>>> 74f76a44
+                expect(buildTypeWeightsFromSchema(schema)).toEqual({
+                    human: {
+                        weight: 1,
+                        fields: {
+                            id: { weight: 0 },
+                            friends: {
+                                resolveTo: 'human',
+                                weight: 10,
+                            },
+                        },
+                    },
+                });
+            });
+        });
+
+        describe('union types with ...', () => {
+            test('lists of union types and scalars', () => {
+                schema = buildSchema(`
+                    type Human{
+                        name: String
+                        homePlanet: String
+                        search(first: Int!): [SearchResult]
+                    }
+                    type Droid {
+                        name: String
+                        primaryFunction: String
+                        search(first: Int!): [SearchResult]
+                    }
+                    union SearchResult = Human | Droid
+                    `);
+                expect(buildTypeWeightsFromSchema(schema)).toEqual({
+                    searchresult: {
+                        weight: 1,
+                        fields: {
+                            name: { weight: 0 },
+                            search: {
+                                resolveTo: 'searchresult',
+                                weight: expect.any(Function),
+                            },
                         },
                     },
                     human: {
@@ -903,10 +881,9 @@
                     },
                 });
             });
-        });
-
-        test('Unions with no fields overlapping', () => {
-            schema = buildSchema(`
+
+            test('Unions with no fields overlapping', () => {
+                schema = buildSchema(`
             union SearchResult = Human | Droid
             type Human{
                 name: String
@@ -917,29 +894,30 @@
                 id: String
             }
             `);
-            expect(buildTypeWeightsFromSchema(schema)).toEqual({
-                searchresult: {
-                    weight: 1,
-                    fields: {},
-                },
-                human: {
-                    weight: 1,
-                    fields: {
-                        name: { weight: 0 },
-                        homePlanet: { weight: 0 },
-                    },
-                },
-                droid: {
-                    weight: 1,
-                    fields: {
-                        primaryFunction: { weight: 0 },
-                        id: { weight: 0 },
-                    },
-                },
-            });
-        });
-
-        describe('Not null operator (!) is used', () => {
+                expect(buildTypeWeightsFromSchema(schema)).toEqual({
+                    searchresult: {
+                        weight: 1,
+                        fields: {},
+                    },
+                    human: {
+                        weight: 1,
+                        fields: {
+                            name: { weight: 0 },
+                            homePlanet: { weight: 0 },
+                        },
+                    },
+                    droid: {
+                        weight: 1,
+                        fields: {
+                            primaryFunction: { weight: 0 },
+                            id: { weight: 0 },
+                        },
+                    },
+                });
+            });
+        });
+
+        describe('Not null operators (!) used', () => {
             test('on a scalar, enum or object type', () => {
                 schema = buildSchema(`
                 type Human{
@@ -1089,12 +1067,10 @@
                 });
             });
         });
-
-        // TODO: Tests should be written to account for the additional scenarios possible in a schema
-        // Mutation type
-        // Input types (a part of mutations?)
-        // Subscription type
     });
+
+    // TODO: Tests should be written to account for the additional scenarios possible in a schema
+    // Subscription type
 
     describe('changes "type weight object" type weights with user configuration of...', () => {
         let expectedOutput: TestTypeWeightObject;
