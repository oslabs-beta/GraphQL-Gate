import { parse } from 'graphql';
import getQueryTypeComplexity from '../../src/analysis/typeComplexityAnalysis';
import { TypeWeightObject, Variables } from '../../src/@types/buildTypeWeights';

/** 
 * Here is the schema that creates the followning 'typeWeightsObject' used for the tests
 * 
    type Query {
        hero(episode: Episode): Character
        reviews(episode: Episode!, first: Int): [Review]
        search(text: String): [SearchResult]
        character(id: ID!): Character
        droid(id: ID!): Droid
        human(id: ID!): Human
        scalars: Scalars
        nonNull: [Droid!]!
    }    

    enum Episode {
        NEWHOPE
        EMPIRE
        JEDI
    }

    interface Character {
        id: ID!
        name: String!
        friends(first: Int): [Character]
        appearsIn: [Episode]!
        scalarList(first: Int): [Int]
    }

    type Human implements Character {
        id: ID!
        name: String!
        homePlanet: String
        friends(first: Int): [Character]
        appearsIn: [Episode]!
    }

    type Droid implements Character {
        id: ID!
        name: String!
        friends(first: Int): [Character]
        primaryFunction: String
        appearsIn: [Episode]!
    }

    type Review {
        episode: Episode
        stars: Int!
        commentary: String
    }

    union SearchResult = Human | Droid

    type Scalars {
        num: Int,
        id: ID,
        float: Float,
        bool: Boolean,
        string: String
        test: Test,
    }

    type Test {
        name: String,
        scalars: Scalars
    }

 *   
 * TODO: extend this schema to include mutations, subscriptions and pagination
 * 
    type Mutation {
        createReview(episode: Episode, review: ReviewInput!): Review
    }
    type Subscription {
        reviewAdded(episode: Episode): Review
    }
    type FriendsConnection {
        totalCount: Int
        edges: [FriendsEdge]
        friends: [Character]
        pageInfo: PageInfo!
    }
    type FriendsEdge {
        cursor: ID!
        node: Character
    }
    type PageInfo {
        startCursor: ID
        endCursor: ID
        hasNextPage: Boolean!
    }

    add
        friendsConnection(first: Int, after: ID): FriendsConnection!
    to character, human and droid
*/

const mockWeightFunction = jest.fn();
const mockHumanFriendsFunction = jest.fn();
const mockDroidFriendsFunction = jest.fn();
const nonNullMockWeightFunction = jest.fn();

// this object is created by the schema above for use in all the tests below
const typeWeights: TypeWeightObject = {
    query: {
        // object type
        weight: 1,
        fields: {
<<<<<<< HEAD
            reviews: mockWeightFunction,
            hero: 1,
            search: jest.fn(), // FIXME: Unbounded list result
            character: 1,
            droid: 1,
            human: 1,
            scalars: 1,
            nonNull: nonNullMockWeightFunction,
=======
            reviews: {
                resolveTo: 'review',
                weight: mockWeightFunction,
            },
            hero: {
                resolveTo: 'character',
            },
            search: {
                resolveTo: 'searchresult',
                weight: jest.fn(), // FIXME: Unbounded list result
            },
            character: {
                resolveTo: 'character',
            },
            droid: {
                resolveTo: 'droid',
            },
            human: {
                resolveTo: 'human',
            },
            scalars: {
                resolveTo: 'scalars',
            },
>>>>>>> 1bf84eb8
        },
    },
    episode: {
        // enum
        weight: 0,
        fields: {},
    },
    character: {
        // interface
        weight: 1,
        fields: {
            id: { weight: 0 },
            name: { weight: 0 },
            appearsIn: { resolveTo: 'episode' },
            friends: {
                resolveTo: 'character',
                weight: mockHumanFriendsFunction,
            },
            scalarList: {
                weight: 0,
            },
        },
    },
    human: {
        // implements an interface
        weight: 1,
        fields: {
            id: { weight: 0 },
            name: { weight: 0 },
            appearsIn: { resolveTo: 'episode' },
            homePlanet: { weight: 0 },
            friends: {
                resolveTo: 'character',
                weight: mockHumanFriendsFunction,
            },
        },
    },
    droid: {
        // implements an interface
        weight: 1,
        fields: {
            id: { weight: 0 },
            name: { weight: 0 },
            appearsIn: { resolveTo: 'episode' },
            primaryFunction: { weight: 0 },
            friends: {
                resolveTo: 'character',
                weight: mockDroidFriendsFunction,
            },
        },
    },
    review: {
        weight: 1,
        fields: {
            episode: { resolveTo: 'episode' },
            stars: { weight: 0 },
            commentary: { weight: 0 },
        },
    },
    searchresult: {
        // union type
        weight: 1,
        fields: {},
    },
    scalars: {
        weight: 1, // object weight is 1, all scalar feilds have weight 0
        fields: {
            num: { weight: 0 },
            id: { weight: 0 },
            float: { weight: 0 },
            bool: { weight: 0 },
            string: { weight: 0 },
            test: { resolveTo: 'test' },
        },
    },
    test: {
        weight: 1,
        fields: {
            name: { weight: 0 },
            scalars: { resolveTo: 'scalars' },
        },
    },
};

describe('Test getQueryTypeComplexity function', () => {
    afterEach(() => {
        jest.clearAllMocks();
    });

    let query = '';
    let variables: Variables = {};

    describe('Calculates the correct type complexity for queries', () => {
        test('with one feild', () => {
            query = `query { scalars { num } }`;
            expect(getQueryTypeComplexity(parse(query), variables, typeWeights)).toBe(2); // Query 1 + Scalars 1
        });

        test('with two or more fields', () => {
            query = `query { scalars { num } test { name } }`;
            expect(getQueryTypeComplexity(parse(query), variables, typeWeights)).toBe(3); // Query 1 + scalars 1 + test 1
        });

        test('with one level of nested fields', () => {
            query = `query { scalars { num, test { name } } }`;
            expect(getQueryTypeComplexity(parse(query), variables, typeWeights)).toBe(3); // Query 1 + scalars 1 + test 1
        });

        test('with multiple levels of nesting', () => {
            query = `query { scalars { num, test { name, scalars { id } } } }`;
            expect(getQueryTypeComplexity(parse(query), variables, typeWeights)).toBe(4); // Query 1 + scalars 1 + test 1 + scalars 1
        });

        test('with aliases', () => {
            query = `query { foo: scalars { num } bar: scalars { id }}`;
            expect(getQueryTypeComplexity(parse(query), variables, typeWeights)).toBe(3); // Query 1 + scalar 1 + scalar 1
        });

        test('with all scalar fields', () => {
            query = `query { scalars { id, num, float, bool, string } }`;
            expect(getQueryTypeComplexity(parse(query), variables, typeWeights)).toBe(2); // Query 1 + scalar 1
        });

        test('with arguments and variables', () => {
            query = `query { hero(episode: EMPIRE) { id, name } }`;
            expect(getQueryTypeComplexity(parse(query), variables, typeWeights)).toBe(2); // Query 1 + hero/character 1
            query = `query { human(id: 1) { id, name, homePlanet } }`;
            expect(getQueryTypeComplexity(parse(query), variables, typeWeights)).toBe(2); // Query 1 + human/character 1
            // argument passed in as a variable
            variables = { ep: 'EMPIRE' };
            query = `query variableQuery ($ep: Episode){ hero(episode: $ep) { id, name } }`;
            expect(getQueryTypeComplexity(parse(query), variables, typeWeights)).toBe(2); // Query 1 + hero/character 1
        });

        xtest('with fragments', () => {
            query = `
            query {
                leftComparison: hero(episode: EMPIRE) {
                  ...comparisonFields
                }
                rightComparison: hero(episode: JEDI) {
                  ...comparisonFields
                }
              }
              
              fragment comparisonFields on Character {
                name
                appearsIn
              }
            }`;
            expect(getQueryTypeComplexity(parse(query), variables, typeWeights)).toBe(5); // Query 1 + 2*(character 1 + appearsIn/episode 1)
        });

        xtest('with inline fragments', () => {
            query = `
            query {
                hero(episode: EMPIRE) {
                    name
                    ... on Droid {
                        primaryFunction
                    }
                    ... on Human {
                        homeplanet
                    }
                }
            }`;
            expect(getQueryTypeComplexity(parse(query), variables, typeWeights)).toBe(2); // Query 1 + hero/character 1)
        });

        /**
         * FIXME: handle lists of unknown size. change the expected result Once we figure out the implementation.
         */
        xtest('with lists of unknown size', () => {
            query = `
            query { 
                search(text: 'hi') { 
                    id
                    name
                }
            }`;
            expect(getQueryTypeComplexity(parse(query), variables, typeWeights)).toBe(false); // ?
        });

        test('with lists determined by arguments and variables', () => {
            query = `query {reviews(episode: EMPIRE, first: 3) { stars, commentary } }`;
            mockWeightFunction.mockReturnValueOnce(3);
            expect(getQueryTypeComplexity(parse(query), {}, typeWeights)).toBe(4); // 1 Query + 3 reviews
            expect(mockWeightFunction.mock.calls.length).toBe(1);
            expect(mockWeightFunction.mock.calls[0].length).toBe(3); // calling  with arguments and variables

            variables = { first: 4 };
            mockWeightFunction.mockReturnValueOnce(4);
            query = `query queryVariables($first: Int) {reviews(episode: EMPIRE, first: $first) { stars, commentary } }`;
            expect(getQueryTypeComplexity(parse(query), variables, typeWeights)).toBe(5); // 1 Query + 4 reviews
            expect(mockWeightFunction.mock.calls.length).toBe(2);
            expect(mockWeightFunction.mock.calls[1].length).toBe(3); // calling  with arguments and variables
        });

<<<<<<< HEAD
        test('with bounded lists including non-null operators', () => {
            query = `query {nonNull(episode: EMPIRE, first: 3) { stars, commentary } }`;
            nonNullMockWeightFunction.mockReturnValueOnce(3);
            expect(getQueryTypeComplexity(parse(query), {}, typeWeights)).toBe(4); // 1 Query + 3 reviews
            expect(nonNullMockWeightFunction.mock.calls.length).toBe(1);
            expect(nonNullMockWeightFunction.mock.calls[0].length).toBe(1);
        });

        xdescribe('with nested lists', () => {
=======
        describe('with nested lists', () => {
>>>>>>> 1bf84eb8
            test('and simple nesting', () => {
                query = `query { human(id: 1) { name, friends(first: 5) { name, friends(first: 3){ name }}}} `;
                mockHumanFriendsFunction.mockReturnValueOnce(3).mockReturnValueOnce(20);
                expect(getQueryTypeComplexity(parse(query), {}, typeWeights)).toBe(22); // 1 Query + 1 human/character +  (5 friends/character X (1 friend + 3 friends/characters))
                expect(mockHumanFriendsFunction.mock.calls.length).toBe(2);
            });

            test('and inner scalar lists', () => {
                query = `
                query { human(id: 1) { name, friends(first: 5) { name, scalarList(first: 3)} }}`;
                mockHumanFriendsFunction.mockReturnValueOnce(5);
                expect(getQueryTypeComplexity(parse(query), variables, typeWeights)).toBe(7); // 1 Query + 1 human/character + 5 friends/character + 0 scalarList
                expect(mockHumanFriendsFunction.mock.calls.length).toBe(1);
            });
        });

        xtest('accounting for __typename feild', () => {
            query = `
            query {
                search(text: "an", first: 4) {
                    __typename
                    ... on Human {
                        name
                        homePlanet
                    }
                    ... on Droid {
                        name
                        primaryFunction
                    }
                }
            }`;
            expect(getQueryTypeComplexity(parse(query), variables, typeWeights)).toBe(5); // 1 Query + 4 search results
        });

        // todo: directives @skip, @include and custom directives
    });

    xdescribe('Calculates the correct type complexity for mutations', () => {});

    xdescribe('Calculates the correct type complexity for subscriptions', () => {});
});<|MERGE_RESOLUTION|>--- conflicted
+++ resolved
@@ -109,16 +109,6 @@
         // object type
         weight: 1,
         fields: {
-<<<<<<< HEAD
-            reviews: mockWeightFunction,
-            hero: 1,
-            search: jest.fn(), // FIXME: Unbounded list result
-            character: 1,
-            droid: 1,
-            human: 1,
-            scalars: 1,
-            nonNull: nonNullMockWeightFunction,
-=======
             reviews: {
                 resolveTo: 'review',
                 weight: mockWeightFunction,
@@ -142,7 +132,10 @@
             scalars: {
                 resolveTo: 'scalars',
             },
->>>>>>> 1bf84eb8
+            nonNull: {
+                resolveTo: 'droid',
+                weight: nonNullMockWeightFunction,
+            },
         },
     },
     episode: {
@@ -341,19 +334,15 @@
             expect(mockWeightFunction.mock.calls[1].length).toBe(3); // calling  with arguments and variables
         });
 
-<<<<<<< HEAD
         test('with bounded lists including non-null operators', () => {
-            query = `query {nonNull(episode: EMPIRE, first: 3) { stars, commentary } }`;
+            query = `query {nonNull(episode: EMPIRE, first: 3) { name, id } }`;
             nonNullMockWeightFunction.mockReturnValueOnce(3);
             expect(getQueryTypeComplexity(parse(query), {}, typeWeights)).toBe(4); // 1 Query + 3 reviews
             expect(nonNullMockWeightFunction.mock.calls.length).toBe(1);
-            expect(nonNullMockWeightFunction.mock.calls[0].length).toBe(1);
-        });
-
-        xdescribe('with nested lists', () => {
-=======
+            expect(nonNullMockWeightFunction.mock.calls[0].length).toBe(3);
+        });
+
         describe('with nested lists', () => {
->>>>>>> 1bf84eb8
             test('and simple nesting', () => {
                 query = `query { human(id: 1) { name, friends(first: 5) { name, friends(first: 3){ name }}}} `;
                 mockHumanFriendsFunction.mockReturnValueOnce(3).mockReturnValueOnce(20);
