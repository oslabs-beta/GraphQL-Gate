--- conflicted
+++ resolved
@@ -102,10 +102,7 @@
 const mockWeightFunction = jest.fn();
 const mockHumanFriendsFunction = jest.fn();
 const mockDroidFriendsFunction = jest.fn();
-<<<<<<< HEAD
-=======
 const mockCharacterFriendsFunction = jest.fn();
->>>>>>> 5b4148dc
 const nonNullMockWeightFunction = jest.fn();
 
 // this object is created by the schema above for use in all the tests below
