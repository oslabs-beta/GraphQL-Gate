import { parse } from 'graphql';
import getQueryTypeComplexity from '../../src/analysis/typeComplexityAnalysis';
import { TypeWeightObject, Variables } from '../../src/@types/buildTypeWeights';

/** 
 * Here is the schema that creates the followning 'typeWeightsObject' used for the tests
 * 
    type Query {
        hero(episode: Episode): Character
        reviews(episode: Episode!, first: Int): [Review]
        search(text: String): [SearchResult]
        character(id: ID!): Character
        droid(id: ID!): Droid
        human(id: ID!): Human
        scalars: Scalars
        nonNull: [Droid!]!
    }    

    enum Episode {
        NEWHOPE
        EMPIRE
        JEDI
    }

    interface Character {
        id: ID!
        name: String!
        friends(first: Int): [Character]
        appearsIn: [Episode]!
        scalarList(first: Int): [Int]
    }

    type Human implements Character {
        id: ID!
        name: String!
        homePlanet: String
        friends(first: Int): [Character]
        appearsIn: [Episode]!
    }

    type Droid implements Character {
        id: ID!
        name: String!
        friends(first: Int): [Character]
        primaryFunction: String
        appearsIn: [Episode]!
    }

    type Review {
        episode: Episode
        stars: Int!
        commentary: String
    }

    union SearchResult = Human | Droid

    type Scalars {
        num: Int,
        id: ID,
        float: Float,
        bool: Boolean,
        string: String
        test: Test,
    }

    type Test {
        name: String,
        scalars: Scalars
    }

 *   
 * TODO: extend this schema to include mutations, subscriptions and pagination
 * 
    type Mutation {
        createReview(episode: Episode, review: ReviewInput!): Review
    }
    type Subscription {
        reviewAdded(episode: Episode): Review
    }
    type FriendsConnection {
        totalCount: Int
        edges: [FriendsEdge]
        friends: [Character]
        pageInfo: PageInfo!
    }
    type FriendsEdge {
        cursor: ID!
        node: Character
    }
    type PageInfo {
        startCursor: ID
        endCursor: ID
        hasNextPage: Boolean!
    }

    add
        friendsConnection(first: Int, after: ID): FriendsConnection!
    to character, human and droid
*/

const mockWeightFunction = jest.fn();
const mockHumanFriendsFunction = jest.fn();
const mockDroidFriendsFunction = jest.fn();
const mockCharacterFriendsFunction = jest.fn();
const nonNullMockWeightFunction = jest.fn();

// this object is created by the schema above for use in all the tests below
const typeWeights: TypeWeightObject = {
    query: {
        // object type
        weight: 1,
        fields: {
            reviews: {
                resolveTo: 'review',
                weight: mockWeightFunction,
            },
            hero: {
                resolveTo: 'character',
            },
            search: {
                resolveTo: 'searchresult',
                weight: jest.fn(), // FIXME: Unbounded list result
            },
            character: {
                resolveTo: 'character',
            },
            droid: {
                resolveTo: 'droid',
            },
            human: {
                resolveTo: 'human',
            },
            scalars: {
                resolveTo: 'scalars',
            },
            nonNull: {
                resolveTo: 'droid',
                weight: nonNullMockWeightFunction,
            },
        },
    },
    episode: {
        // enum
        weight: 0,
        fields: {},
    },
    character: {
        // interface
        weight: 1,
        fields: {
<<<<<<< HEAD
            id: 0,
            name: 0,
            friends: mockCharacterFriendsFunction,
=======
            id: { weight: 0 },
            name: { weight: 0 },
            appearsIn: { resolveTo: 'episode' },
            friends: {
                resolveTo: 'character',
                weight: mockHumanFriendsFunction,
            },
            scalarList: {
                weight: 0,
            },
>>>>>>> a475a54b
        },
    },
    human: {
        // implements an interface
        weight: 1,
        fields: {
            id: { weight: 0 },
            name: { weight: 0 },
            appearsIn: { resolveTo: 'episode' },
            homePlanet: { weight: 0 },
            friends: {
                resolveTo: 'character',
                weight: mockHumanFriendsFunction,
            },
        },
    },
    droid: {
        // implements an interface
        weight: 1,
        fields: {
            id: { weight: 0 },
            name: { weight: 0 },
            appearsIn: { resolveTo: 'episode' },
            primaryFunction: { weight: 0 },
            friends: {
                resolveTo: 'character',
                weight: mockDroidFriendsFunction,
            },
        },
    },
    review: {
        weight: 1,
        fields: {
            episode: { resolveTo: 'episode' },
            stars: { weight: 0 },
            commentary: { weight: 0 },
        },
    },
    searchresult: {
        // union type
        weight: 1,
        fields: {},
    },
    scalars: {
        weight: 1, // object weight is 1, all scalar feilds have weight 0
        fields: {
            num: { weight: 0 },
            id: { weight: 0 },
            float: { weight: 0 },
            bool: { weight: 0 },
            string: { weight: 0 },
            test: { resolveTo: 'test' },
        },
    },
    test: {
        weight: 1,
        fields: {
            name: { weight: 0 },
            scalars: { resolveTo: 'scalars' },
        },
    },
};

describe('Test getQueryTypeComplexity function', () => {
    afterEach(() => {
        jest.clearAllMocks();
    });

    let query = '';
    let variables: Variables = {};

    describe('Calculates the correct type complexity for queries', () => {
        test('with one feild', () => {
            query = `query { scalars { num } }`;
            expect(getQueryTypeComplexity(parse(query), variables, typeWeights)).toBe(2); // Query 1 + Scalars 1
        });

        xtest('with one with capital first letter for field', () => {
            query = `query { Scalars { num } }`;
            expect(getQueryTypeComplexity(parse(query), variables, typeWeights)).toBe(2); // Query 1 + Scalars 1
        });

        test('with two or more fields', () => {
            query = `query { scalars { num } test { name } }`;
            expect(getQueryTypeComplexity(parse(query), variables, typeWeights)).toBe(3); // Query 1 + scalars 1 + test 1
        });

        test('with one level of nested fields', () => {
            query = `query { scalars { num, test { name } } }`;
            expect(getQueryTypeComplexity(parse(query), variables, typeWeights)).toBe(3); // Query 1 + scalars 1 + test 1
        });

        test('with multiple levels of nesting', () => {
            query = `query { scalars { num, test { name, scalars { id } } } }`;
            expect(getQueryTypeComplexity(parse(query), variables, typeWeights)).toBe(4); // Query 1 + scalars 1 + test 1 + scalars 1
        });

        test('with aliases', () => {
            query = `query { foo: scalars { num } bar: scalars { id }}`;
            expect(getQueryTypeComplexity(parse(query), variables, typeWeights)).toBe(3); // Query 1 + scalar 1 + scalar 1
        });

        test('with all scalar fields', () => {
            query = `query { scalars { id, num, float, bool, string } }`;
            expect(getQueryTypeComplexity(parse(query), variables, typeWeights)).toBe(2); // Query 1 + scalar 1
        });

        test('with arguments and variables', () => {
            query = `query { hero(episode: EMPIRE) { id, name } }`;
            expect(getQueryTypeComplexity(parse(query), variables, typeWeights)).toBe(2); // Query 1 + hero/character 1
            query = `query { human(id: 1) { id, name, homePlanet } }`;
            expect(getQueryTypeComplexity(parse(query), variables, typeWeights)).toBe(2); // Query 1 + human/character 1
            // argument passed in as a variable
            variables = { ep: 'EMPIRE' };
            query = `query variableQuery ($ep: Episode){ hero(episode: $ep) { id, name } }`;
            expect(getQueryTypeComplexity(parse(query), variables, typeWeights)).toBe(2); // Query 1 + hero/character 1
        });

        // TODO: Test fragment with variable
        // TODO: Test fragment with object
        test('with fragments', () => {
            query = `
            query {
                leftComparison: hero(episode: EMPIRE) {
                  ...comparisonFields
                }
                rightComparison: hero(episode: JEDI) {
                  ...comparisonFields
                }
              }
              
              fragment comparisonFields on Character {
                name
                appearsIn
                friends(first: 3) {
                    name
                }
              }
            }`;
            mockCharacterFriendsFunction.mockReturnValue(3);
            // Query 1 + 2*(character 1 + appearsIn/episode 0 + 3 * friends/character 1)
            expect(getQueryTypeComplexity(parse(query), variables, typeWeights)).toBe(9);
        });

        xtest('with inline fragments', () => {
            query = `
            query {
                hero(episode: EMPIRE) {
                    name
                    ... on Droid {
                        primaryFunction
                        friends(first: 3) {
                            name
                        }
                    }
                    ... on Human {
                        homeplanet
                    }
                }
            }`;
            mockDroidFriendsFunction.mockReturnValueOnce(3);
            // Query 1 + hero/character 1 + 3 * friends/character 1)
            expect(getQueryTypeComplexity(parse(query), variables, typeWeights)).toBe(5);
        });

        /**
         * FIXME: handle lists of unknown size. change the expected result Once we figure out the implementation.
         */
        xtest('with lists of unknown size', () => {
            query = `
            query { 
                search(text: 'hi') { 
                    id
                    name
                }
            }`;
            expect(getQueryTypeComplexity(parse(query), variables, typeWeights)).toBe(false); // ?
        });

        test('with lists determined by arguments and variables', () => {
            query = `query {reviews(episode: EMPIRE, first: 3) { stars, commentary } }`;
            mockWeightFunction.mockReturnValueOnce(3);
            expect(getQueryTypeComplexity(parse(query), {}, typeWeights)).toBe(4); // 1 Query + 3 reviews
            expect(mockWeightFunction.mock.calls.length).toBe(1);
            expect(mockWeightFunction.mock.calls[0].length).toBe(3); // calling  with arguments and variables

            variables = { first: 4 };
            mockWeightFunction.mockReturnValueOnce(4);
            query = `query queryVariables($first: Int) {reviews(episode: EMPIRE, first: $first) { stars, commentary } }`;
            expect(getQueryTypeComplexity(parse(query), variables, typeWeights)).toBe(5); // 1 Query + 4 reviews
            expect(mockWeightFunction.mock.calls.length).toBe(2);
            expect(mockWeightFunction.mock.calls[1].length).toBe(3); // calling  with arguments and variables
        });

        test('with bounded lists including non-null operators', () => {
            query = `query {nonNull(episode: EMPIRE, first: 3) { name, id } }`;
            nonNullMockWeightFunction.mockReturnValueOnce(3);
            expect(getQueryTypeComplexity(parse(query), {}, typeWeights)).toBe(4); // 1 Query + 3 reviews
            expect(nonNullMockWeightFunction.mock.calls.length).toBe(1);
            expect(nonNullMockWeightFunction.mock.calls[0].length).toBe(3);
        });

        describe('with nested lists', () => {
            test('and simple nesting', () => {
                query = `query { human(id: 1) { name, friends(first: 5) { name, friends(first: 3){ name }}}} `;
                mockHumanFriendsFunction.mockReturnValueOnce(3).mockReturnValueOnce(20);
                expect(getQueryTypeComplexity(parse(query), {}, typeWeights)).toBe(22); // 1 Query + 1 human/character +  (5 friends/character X (1 friend + 3 friends/characters))
                expect(mockHumanFriendsFunction.mock.calls.length).toBe(2);
            });

            test('and inner scalar lists', () => {
                query = `
                query { human(id: 1) { name, friends(first: 5) { name, scalarList(first: 3)} }}`;
                mockHumanFriendsFunction.mockReturnValueOnce(5);
                expect(getQueryTypeComplexity(parse(query), variables, typeWeights)).toBe(7); // 1 Query + 1 human/character + 5 friends/character + 0 scalarList
                expect(mockHumanFriendsFunction.mock.calls.length).toBe(1);
            });
        });

        xtest('accounting for __typename feild', () => {
            query = `
            query {
                search(text: "an", first: 4) {
                    __typename
                    ... on Human {
                        name
                        homePlanet
                    }
                    ... on Droid {
                        name
                        primaryFunction
                    }
                }
            }`;
            expect(getQueryTypeComplexity(parse(query), variables, typeWeights)).toBe(5); // 1 Query + 4 search results
        });

        // todo: directives @skip, @include and custom directives
    });

    xdescribe('Calculates the correct type complexity for mutations', () => {});

    xdescribe('Calculates the correct type complexity for subscriptions', () => {});
});<|MERGE_RESOLUTION|>--- conflicted
+++ resolved
@@ -148,11 +148,6 @@
         // interface
         weight: 1,
         fields: {
-<<<<<<< HEAD
-            id: 0,
-            name: 0,
-            friends: mockCharacterFriendsFunction,
-=======
             id: { weight: 0 },
             name: { weight: 0 },
             appearsIn: { resolveTo: 'episode' },
@@ -163,7 +158,6 @@
             scalarList: {
                 weight: 0,
             },
->>>>>>> a475a54b
         },
     },
     human: {
