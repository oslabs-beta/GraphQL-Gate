import { parse } from 'graphql';
import getQueryTypeComplexity from '../../src/analysis/typeComplexityAnalysis';
import { TypeWeightObject, Variables } from '../../src/@types/buildTypeWeights';

/** 
 * Here is the schema that creates the followning 'typeWeightsObject' used for the tests
 * 
    type Query {
        hero(episode: Episode): Character
        heroUnion(episode: Episode): SearchResult
        reviews(episode: Episode!, first: Int): [Review]
        search(text: String): [SearchResult]
        character(id: ID!): Character
        droid(id: ID!): Droid
        human(id: ID!): Human
        scalars: Scalars
        nonNull: [Droid!]!
    }    

    enum Episode {
        NEWHOPE
        EMPIRE
        JEDI
    }

    interface Character {
        id: ID!
        name: String!
        friends(first: Int): [Character]
        appearsIn: [Episode]!
        scalarList(first: Int): [Int]
    }

    type Human implements Character {
        id: ID!
        name: String!
        homePlanet: String
        friends(first: Int): [Character]
        humanFriends(first: Int): [Human]
        appearsIn: [Episode]!
    }

    type Droid implements Character {
        id: ID!
        name: String!
        friends(first: Int): [Character]
        primaryFunction: String
        appearsIn: [Episode]!
    }

    type Review {
        episode: Episode
        stars: Int!
        commentary: String
    }

    union SearchResult = Human | Droid

    type Scalars {
        num: Int,
        id: ID,
        float: Float,
        bool: Boolean,
        string: String
        test: Test,
    }

    type Test {
        name: String,
        scalars: Scalars
    }

 *   
 * TODO: extend this schema to include mutations, subscriptions and pagination
 * 
    type Mutation {
        createReview(episode: Episode, review: ReviewInput!): Review
    }
    type Subscription {
        reviewAdded(episode: Episode): Review
    }
    type FriendsConnection {
        totalCount: Int
        edges: [FriendsEdge]
        friends: [Character]
        pageInfo: PageInfo!
    }
    type FriendsEdge {
        cursor: ID!
        node: Character
    }
    type PageInfo {
        startCursor: ID
        endCursor: ID
        hasNextPage: Boolean!
    }

    add
        friendsConnection(first: Int, after: ID): FriendsConnection!
    to character, human and droid
*/

// Mocks typed with <result, arg array>
let mockWeightFunction: jest.Mock<number, []>;
let mockHumanFriendsFunction: jest.Mock<number, []>;
let mockDroidFriendsFunction: jest.Mock<number, []>;
let mockCharacterFriendsFunction: jest.Mock<number, []>;
let nonNullMockWeightFunction: jest.Mock<number, []>;

// this object is created by the schema above for use in all the tests below
let typeWeights: TypeWeightObject;

describe('Test getQueryTypeComplexity function', () => {
    beforeEach(() => {
        // Reset mocks before each test to avoid errors when running tests in parallel
        mockWeightFunction = jest.fn();
        mockHumanFriendsFunction = jest.fn();
        mockDroidFriendsFunction = jest.fn();
        mockCharacterFriendsFunction = jest.fn();
        nonNullMockWeightFunction = jest.fn();

        typeWeights = {
            query: {
                // object type
                weight: 1,
                fields: {
                    reviews: {
                        resolveTo: 'review',
                        weight: mockWeightFunction,
                    },
                    hero: {
                        resolveTo: 'character',
                    },
                    heroUnion: {
                        resolveTo: 'searchresult',
                    },
                    search: {
                        resolveTo: 'searchresult',
                        weight: jest.fn(), // FIXME: Unbounded list result
                    },
                    character: {
                        resolveTo: 'character',
                    },
                    droid: {
                        resolveTo: 'droid',
                    },
                    human: {
                        resolveTo: 'human',
                    },
                    scalars: {
                        resolveTo: 'scalars',
                    },
                    nonNull: {
                        resolveTo: 'droid',
                        weight: nonNullMockWeightFunction,
                    },
                },
            },
            episode: {
                // enum
                weight: 0,
                fields: {},
            },
            character: {
                // interface
                weight: 1,
                fields: {
                    id: { weight: 0 },
                    name: { weight: 0 },
                    appearsIn: { resolveTo: 'episode' },
                    friends: {
                        resolveTo: 'character',
                        weight: mockCharacterFriendsFunction,
                    },
                    humanFriends: {
                        resolveTo: 'human',
                        weight: mockHumanFriendsFunction,
                    },
                    scalarList: {
                        weight: 0,
                    },
                },
            },
            human: {
                // implements an interface
                weight: 1,
                fields: {
                    id: { weight: 0 },
                    name: { weight: 0 },
                    appearsIn: { resolveTo: 'episode' },
                    homePlanet: { weight: 0 },
                    friends: {
                        resolveTo: 'character',
                        weight: mockHumanFriendsFunction,
                    },
                    humanFriends: {
                        resolveTo: 'human',
                        weight: mockHumanFriendsFunction,
                    },
                },
            },
            droid: {
                // implements an interface
                weight: 1,
                fields: {
                    id: { weight: 0 },
                    name: { weight: 0 },
                    appearsIn: { resolveTo: 'episode' },
                    primaryFunction: { weight: 0 },
                    friends: {
                        resolveTo: 'character',
                        weight: mockDroidFriendsFunction,
                    },
                },
            },
            review: {
                weight: 1,
                fields: {
                    episode: { resolveTo: 'episode' },
                    stars: { weight: 0 },
                    commentary: { weight: 0 },
                },
            },
            searchresult: {
                // union type
                weight: 1,
                fields: {},
            },
            scalars: {
                weight: 1, // object weight is 1, all scalar feilds have weight 0
                fields: {
                    num: { weight: 0 },
                    id: { weight: 0 },
                    float: { weight: 0 },
                    bool: { weight: 0 },
                    string: { weight: 0 },
                    test: { resolveTo: 'test' },
                },
            },
            test: {
                weight: 1,
                fields: {
                    name: { weight: 0 },
                    scalars: { resolveTo: 'scalars' },
                },
            },
        };
    });

    afterEach(() => {
        jest.clearAllMocks();
    });

    let query = '';
    let variables: Variables = {};

    describe('Calculates the correct type complexity for queries', () => {
        test('with one feild', () => {
            query = `query { scalars { num } }`;
            expect(getQueryTypeComplexity(parse(query), variables, typeWeights)).toBe(2); // Query 1 + Scalars 1
        });

        xtest('with one with capital first letter for field', () => {
            query = `query { Scalars { num } }`;
            expect(getQueryTypeComplexity(parse(query), variables, typeWeights)).toBe(2); // Query 1 + Scalars 1
        });

        test('with two or more fields', () => {
            query = `query { scalars { num } test { name } }`;
            expect(getQueryTypeComplexity(parse(query), variables, typeWeights)).toBe(3); // Query 1 + scalars 1 + test 1
        });

        test('with one level of nested fields', () => {
            query = `query { scalars { num, test { name } } }`;
            expect(getQueryTypeComplexity(parse(query), variables, typeWeights)).toBe(3); // Query 1 + scalars 1 + test 1
        });

        test('with multiple levels of nesting', () => {
            query = `query { scalars { num, test { name, scalars { id } } } }`;
            expect(getQueryTypeComplexity(parse(query), variables, typeWeights)).toBe(4); // Query 1 + scalars 1 + test 1 + scalars 1
        });

        test('with aliases', () => {
            query = `query { foo: scalars { num } bar: scalars { id }}`;
            expect(getQueryTypeComplexity(parse(query), variables, typeWeights)).toBe(3); // Query 1 + scalar 1 + scalar 1
        });

        test('with all scalar fields', () => {
            query = `query { scalars { id, num, float, bool, string } }`;
            expect(getQueryTypeComplexity(parse(query), variables, typeWeights)).toBe(2); // Query 1 + scalar 1
        });

        test('with arguments and variables', () => {
            query = `query { hero(episode: EMPIRE) { id, name } }`;
            expect(getQueryTypeComplexity(parse(query), variables, typeWeights)).toBe(2); // Query 1 + hero/character 1
            query = `query { human(id: 1) { id, name, homePlanet } }`;
            expect(getQueryTypeComplexity(parse(query), variables, typeWeights)).toBe(2); // Query 1 + human/character 1
            // argument passed in as a variable
            variables = { ep: 'EMPIRE' };
            query = `query variableQuery ($ep: Episode){ hero(episode: $ep) { id, name } }`;
            expect(getQueryTypeComplexity(parse(query), variables, typeWeights)).toBe(2); // Query 1 + hero/character 1
        });

        describe('with fragments', () => {
            test('that have a complexity of zero', () => {
                query = `
                query {
                    leftComparison: hero(episode: EMPIRE) {
                    ...comparisonFields
                    }
                    rightComparison: hero(episode: JEDI) {
                    ...comparisonFields
                    }
                }
                
                fragment comparisonFields on Character {
                    name
                    appearsIn
                }`;
                // Query 1 + 2*(appearsIn/episode 0 + name/string 0)
                expect(getQueryTypeComplexity(parse(query), variables, typeWeights)).toBe(3);
            });

            test('that contain an object and a non-zero complexity', () => {
                query = `
                query {
                    leftComparison: hero(episode: EMPIRE) {
                    ...comparisonFields
                    }
                    rightComparison: hero(episode: JEDI) {
                    ...comparisonFields
                    }
                }
                
                fragment comparisonFields on Character {
                    name
                    appearsIn
                    friends(first: 3) {
                        name
                    }
                }`;
                mockCharacterFriendsFunction.mockReturnValueOnce(3);
                variables = { first: 3 };
                // Query 1 + 2*(character 1 + appearsIn/episode 0 + 3 * friends/character 1)
                expect(getQueryTypeComplexity(parse(query), variables, typeWeights)).toBe(9);
            });

            test('that use a variable', () => {
                query = `
                query {
                    leftComparison: hero(episode: EMPIRE) {
                    ...comparisonFields
                    }
                    rightComparison: hero(episode: JEDI) {
                    ...comparisonFields
                    }
                }
                
                fragment comparisonFields on Character {
                    name
                    appearsIn
                    friends(first: $first) {
                        name
                    }
                }`;
                mockCharacterFriendsFunction.mockReturnValueOnce(3);
                variables = { first: 3 };
                // Query 1 + 2*(character 1 + appearsIn/episode 0 + 3 * friends/character 1)
                expect(getQueryTypeComplexity(parse(query), variables, typeWeights)).toBe(9);
            });

            test('recalculates fragment complexity for individual queries', () => {
                query = `
                query {
                    leftComparison: hero(episode: EMPIRE) {
                    ...comparisonFields
                    }
                    rightComparison: hero(episode: JEDI) {
                    ...comparisonFields
                    }
                }
                
                fragment comparisonFields on Character {
                    name
                    appearsIn
                    friends(first: 3) {
                        name
                    }
                }`;
                mockCharacterFriendsFunction.mockReturnValueOnce(3);

                variables = { first: 3 };
                // Query 1 + 2*(character 1 + appearsIn/episode 0 + 3 * friends/character 1)
                expect(getQueryTypeComplexity(parse(query), variables, typeWeights)).toBe(9);

                query = `
                query {
                    leftComparison: hero(episode: EMPIRE) {
                    ...comparisonFields
                    }
                    rightComparison: hero(episode: JEDI) {
                    ...comparisonFields
                    }
                }
                
                fragment comparisonFields on Character {
                    name
                    appearsIn
                }`;
                mockCharacterFriendsFunction.mockReturnValueOnce(3);
                variables = { first: 3 };
                // Query 1 + 2*(character 1 + 0 selectionCost)
                expect(getQueryTypeComplexity(parse(query), variables, typeWeights)).toBe(3);
            });
        });

        describe('with inline fragments', () => {
            describe('on union types', () => {
                let unionTypeWeights: TypeWeightObject;
                beforeAll(() => {
                    // type Query {
                    //     hero(episode: Episode): Character
                    // }
                    // type Character = Human | Droid
                    //
                    // type Human  {
                    //     name: String!
                    //     homePlanet: String
                    //     friends(first: Int): [Character]
                    //     humanFriends(first: Int): [Human]
                    // }
                    //
                    // type Droid implements Character {
                    //     name: String!
                    //     primaryFunction: String
                    //     friends(first: Int): [Character]
                    // }
                    unionTypeWeights = {
                        query: {
                            weight: 1,
                            fields: {
                                hero: {
                                    resolveTo: 'character',
                                },
                            },
                        },
                        character: {
                            weight: 1,
                            fields: {},
                        },
                        human: {
                            weight: 1,
                            fields: {
                                name: { weight: 0 },
                                homePlanet: { weight: 0 },
                                friends: {
                                    resolveTo: 'character',
                                    weight: mockCharacterFriendsFunction,
                                },
                                humanFriends: {
                                    resolveTo: 'human',
                                    weight: mockHumanFriendsFunction,
                                },
                            },
                        },
                        droid: {
                            weight: 1,
                            fields: {
                                name: { weight: 0 },
                                primaryFunction: { weight: 0 },
                                friends: {
                                    resolveTo: 'character',
                                    weight: mockDroidFriendsFunction,
                                },
                            },
                        },
                    };
                });
                test('that have a complexity of zero', () => {
                    query = `
                        query {
                            hero(episode: EMPIRE) {
                                name
                                ... on Droid {
                                    primaryFunction
                                }
                                ... on Human {
                                    homePlanet
                                }
                            }
                        }`;
                    // Query 1 + 1 hero
                    expect(getQueryTypeComplexity(parse(query), variables, unionTypeWeights)).toBe(
                        2
                    );
                });

                test('that have differing complexities', () => {
                    query = `
                        query {
                            hero(episode: EMPIRE) {
                                name
                                ... on Droid {
                                    primaryFunction
                                    friends(first: 1) {
                                        name
                                    }
                                }
                                ... on Human {
                                    homePlanet
                                    friends(first: 3) {
                                        name
                                    }
                                }
                            }
                        }`;
<<<<<<< HEAD
                    // Query 1 + 1 hero + max(Droid 0, Human 3) = 5
                    mockHumanFriendsFunction.mockReturnValueOnce(3);
=======
                    // Query 1 + 1 hero + max(Droid 2, Human 3) = 5
                    mockCharacterFriendsFunction.mockReturnValueOnce(3);
                    mockDroidFriendsFunction.mockReturnValueOnce(1);
>>>>>>> 39dc915d
                    expect(getQueryTypeComplexity(parse(query), variables, unionTypeWeights)).toBe(
                        5
                    );
                });

                test('that contain an object and a non-zero complexity', () => {
                    query = `
                        query {
                            hero(episode: EMPIRE) {
                                name
                                friends(first: 3) {
                                    name
                                }
                                ... on Droid {
                                    primaryFunction
                                }
                                ... on Human {
                                    homePlanet
                                }
                            }
                        }`;
                    mockCharacterFriendsFunction.mockReturnValueOnce(3);
                    variables = { first: 3 };
                    // Query 1 + 1 hero + 3 friends/character
                    expect(getQueryTypeComplexity(parse(query), variables, unionTypeWeights)).toBe(
                        5
                    );
                });

                test('that use a variable', () => {
                    query = `
                        query {
                            hero(episode: EMPIRE) {
                                name
                                ... on Droid {
                                    primaryFunction
                                    friends(first: $first) {
                                        name
                                    }
                                }
                                ... on Human {
                                    homePlanet
                                }
                            }
                        }`;
                    mockDroidFriendsFunction.mockReturnValueOnce(3);
                    variables = { first: 3 };
                    // Query 1 + 1 hero + max(Droid 3, Human 0) = 5
                    expect(getQueryTypeComplexity(parse(query), variables, unionTypeWeights)).toBe(
                        5
                    );
                });

                test('that do not have a TypeCondition', () => {
                    query = `
                        query {
                            hero(episode: EMPIRE) {
                                ... {
                                    name
                                    friends(first: 3) {
                                        name
                                    }
                                }
                                ... on Human {
                                    homePlanet
                                }
                            }
                        }`;
                    mockCharacterFriendsFunction.mockReturnValueOnce(3);
                    // Query 1 + 1 hero + max(Character 3, Human 0) = 5
                    expect(getQueryTypeComplexity(parse(query), {}, unionTypeWeights)).toBe(5);
                });

                xtest('that include a directive', () => {
                    query = `
                        query {
                            hero(episode: EMPIRE) {
                                ...@include(if: true) {
                                    name
                                    friends(first: 3) {
                                        name
                                    }
                                }
                                ... on Human {
                                    homePlanet
                                }
                            }
                        }`;
                    mockCharacterFriendsFunction.mockReturnValueOnce(3);
                    // Query 1 + 1 hero + max(...Character 3, ...Human 0) = 5
                    expect(getQueryTypeComplexity(parse(query), {}, unionTypeWeights)).toBe(5);
                });

                test('and multiple fragments apply to the selection set', () => {
                    query = `
                        query {
                            hero(episode: EMPIRE) {
                                ...@include(if: true) {
                                    name
                                    friends(first: 3) {
                                        name
                                    }
                                }
                                ... on Human {
                                    humanFriends(first: 2) {
                                        name
                                    }
                                }
                            }
                        }`;
                    mockCharacterFriendsFunction.mockReturnValueOnce(3);
                    mockHumanFriendsFunction.mockReturnValueOnce(2);
                    // Query 1 + 1 hero + ...Character 3 + ...Human 2 = 7
                    expect(getQueryTypeComplexity(parse(query), {}, unionTypeWeights)).toBe(7);
                });
            });

            describe('on interface types', () => {
                test('that have a complexity of zero', () => {
                    query = `
                        query {
                            hero(episode: EMPIRE) {
                                name
                                ... on Droid {
                                    primaryFunction
                                }
                                ... on Human {
                                    homePlanet
                                }
                            }
                        }`;
                    // Query 1 + 1 hero
                    expect(getQueryTypeComplexity(parse(query), variables, typeWeights)).toBe(2);
                });

                test('that have differing complexities', () => {
                    query = `
                        query {
                            hero(episode: EMPIRE) {
                                name
                                ... on Droid {
                                    primaryFunction
                                    friends(first: 2) {
                                        name
                                    }
                                }
                                ... on Human {
                                    homePlanet
                                    friends(first: 3) {
                                        name
                                    }
                                }
                            }
                        }`;
                    // Query 1 + 1 hero + max(Droid 0, Human 3) = 5
                    mockHumanFriendsFunction.mockReturnValueOnce(3);
                    mockDroidFriendsFunction.mockReturnValueOnce(2);
                    expect(getQueryTypeComplexity(parse(query), variables, typeWeights)).toBe(5);
                });

                test('that contain an object and a non-zero complexity', () => {
                    query = `
                        query {
                            hero(episode: EMPIRE) {
                                name
                                friends(first: 3) {
                                    name
                                }
                                ... on Droid {
                                    primaryFunction
                                }
                                ... on Human {
                                    homePlanet
                                }
                            }
                        }`;
                    mockCharacterFriendsFunction.mockReturnValueOnce(3);
                    // Query 1 + 1 hero + 3 friends/character
                    mockHumanFriendsFunction.mockReturnValueOnce(3);
                    expect(getQueryTypeComplexity(parse(query), variables, typeWeights)).toBe(5);
                });

                test('that use a variable', () => {
                    query = `
                        query {
                            hero(episode: EMPIRE) {
                                name
                                ... on Droid {
                                    primaryFunction
                                    friends(first: $first) {
                                        name
                                    }
                                }
                                ... on Human {
                                    homePlanet
                                }
                            }
                        }`;
                    mockDroidFriendsFunction.mockReturnValueOnce(3);
                    variables = { first: 3 };
                    // Query 1 + 1 hero + max(Droid 3, Human 0) = 5
                    expect(getQueryTypeComplexity(parse(query), variables, typeWeights)).toBe(5);
                });

                test('that do not have a TypeCondition', () => {
                    query = `
                        query {
                            hero(episode: EMPIRE) {
                                ... {
                                    name
                                    scalarList(first: 1)
                                    friends(first: 3) {
                                        name
                                    }
                                }
                                ... on Human {
                                    homePlanet
                                }
                            }
                        }`;
                    mockCharacterFriendsFunction.mockReturnValueOnce(3);
                    // Query 1 + 1 hero + max(Character 3, Human 0) = 5
                    expect(getQueryTypeComplexity(parse(query), {}, typeWeights)).toBe(5);
                });

                xtest('that include a directive', () => {
                    query = `
                        query {
                            hero(episode: EMPIRE) {
                                ...@include(if: true) {
                                    name
                                    friends(first: 3) {
                                        name
                                    }
                                }
                                ... on Human {
                                    homePlanet
                                }
                            }
                        }`;
                    mockCharacterFriendsFunction.mockReturnValueOnce(3);
                    // Query 1 + 1 hero + max(...Character 3, ...Human 0) = 5
                    expect(getQueryTypeComplexity(parse(query), {}, typeWeights)).toBe(5);
                });

                test('and multiple fragments apply to the selection set', () => {
                    query = `
                        query {
                            hero(episode: EMPIRE) {
                                ...@include(if: true) {
                                    name
                                    friends(first: 3) {
                                        name
                                    }
                                }
                                ... on Human {
                                    humanFriends(first: 2) {
                                        name
                                    }
                                }
                            }
                        }`;
                    mockCharacterFriendsFunction.mockReturnValueOnce(3);
                    mockHumanFriendsFunction.mockReturnValueOnce(2);
                    // Query 1 + 1 hero + ...Character 3 + ...Human 2 = 7
                    expect(getQueryTypeComplexity(parse(query), {}, typeWeights)).toBe(7);
                });
            });
        });

        /**
         * FIXME: handle lists of unknown size. change the expected result Once we figure out the implementation.
         */
        xtest('with lists of unknown size', () => {
            query = `
            query { 
                search(text: 'hi') { 
                    id
                    name
                }
            }`;
            expect(getQueryTypeComplexity(parse(query), variables, typeWeights)).toBe(false); // ?
        });

        test('with lists determined by arguments and variables', () => {
            query = `query {reviews(episode: EMPIRE, first: 3) { stars, commentary } }`;
            mockWeightFunction.mockReturnValueOnce(3);
            expect(getQueryTypeComplexity(parse(query), {}, typeWeights)).toBe(4); // 1 Query + 3 reviews
            expect(mockWeightFunction.mock.calls.length).toBe(1);
            expect(mockWeightFunction.mock.calls[0].length).toBe(3); // calling  with arguments and variables

            variables = { first: 4 };
            mockWeightFunction.mockReturnValueOnce(4);
            query = `query queryVariables($first: Int) {reviews(episode: EMPIRE, first: $first) { stars, commentary } }`;
            expect(getQueryTypeComplexity(parse(query), variables, typeWeights)).toBe(5); // 1 Query + 4 reviews
            expect(mockWeightFunction.mock.calls.length).toBe(2);
            expect(mockWeightFunction.mock.calls[1].length).toBe(3); // calling  with arguments and variables
        });

        test('with bounded lists including non-null operators', () => {
            query = `query {nonNull(episode: EMPIRE, first: 3) { name, id } }`;
            nonNullMockWeightFunction.mockReturnValueOnce(3);
            expect(getQueryTypeComplexity(parse(query), {}, typeWeights)).toBe(4); // 1 Query + 3 reviews
            expect(nonNullMockWeightFunction.mock.calls.length).toBe(1);
            expect(nonNullMockWeightFunction.mock.calls[0].length).toBe(3);
        });

        describe('with nested lists', () => {
            test('and simple nesting', () => {
                query = `query { human(id: 1) { name, friends(first: 5) { name, friends(first: 3){ name }}}} `;
                mockCharacterFriendsFunction.mockReturnValueOnce(3);
                mockHumanFriendsFunction.mockReturnValueOnce(20);
                expect(getQueryTypeComplexity(parse(query), {}, typeWeights)).toBe(22); // 1 Query + 1 human/character +  (5 friends/character X (1 friend + 3 friends/characters))
                expect(mockCharacterFriendsFunction.mock.calls.length).toBe(1);
                expect(mockHumanFriendsFunction.mock.calls.length).toBe(1);
            });

            test('and inner scalar lists', () => {
                query = `
                query { human(id: 1) { name, friends(first: 5) { name, scalarList(first: 3)} }}`;
                mockHumanFriendsFunction.mockReturnValueOnce(5);
                expect(getQueryTypeComplexity(parse(query), variables, typeWeights)).toBe(7); // 1 Query + 1 human/character + 5 friends/character + 0 scalarList
                expect(mockHumanFriendsFunction.mock.calls.length).toBe(1);
            });
        });

        xtest('accounting for __typename feild', () => {
            query = `
            query {
                search(text: "an", first: 4) {
                    __typename
                    ... on Human {
                        name
                        homePlanet
                    }
                    ... on Droid {
                        name
                        primaryFunction
                    }
                }
            }`;
            expect(getQueryTypeComplexity(parse(query), variables, typeWeights)).toBe(5); // 1 Query + 4 search results
        });

        // TODO: directives @skip, @include and custom directives
    });

    xdescribe('Calculates the correct type complexity for mutations', () => {});

    xdescribe('Calculates the correct type complexity for subscriptions', () => {});
});<|MERGE_RESOLUTION|>--- conflicted
+++ resolved
@@ -514,14 +514,9 @@
                                 }
                             }
                         }`;
-<<<<<<< HEAD
-                    // Query 1 + 1 hero + max(Droid 0, Human 3) = 5
-                    mockHumanFriendsFunction.mockReturnValueOnce(3);
-=======
                     // Query 1 + 1 hero + max(Droid 2, Human 3) = 5
                     mockCharacterFriendsFunction.mockReturnValueOnce(3);
                     mockDroidFriendsFunction.mockReturnValueOnce(1);
->>>>>>> 39dc915d
                     expect(getQueryTypeComplexity(parse(query), variables, unionTypeWeights)).toBe(
                         5
                     );
