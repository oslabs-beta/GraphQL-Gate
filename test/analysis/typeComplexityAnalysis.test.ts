--- conflicted
+++ resolved
@@ -1,9 +1,5 @@
-<<<<<<< HEAD
-import { ArgumentNode, IntValueNode, ValueNode } from 'graphql/language';
-import { KEYWORDS } from '../../src/analysis/buildTypeWeights';
-=======
+import { ArgumentNode } from 'graphql/language';
 import { parse } from 'graphql';
->>>>>>> 3cfbef42
 import getQueryTypeComplexity from '../../src/analysis/typeComplexityAnalysis';
 
 /** 
