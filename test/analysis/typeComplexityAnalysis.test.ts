--- conflicted
+++ resolved
@@ -301,11 +301,7 @@
             expect(getQueryTypeComplexity(parse(query), variables, typeWeights)).toBe(2); // Query 1 + hero/character 1
         });
 
-<<<<<<< HEAD
-        xdescribe('with fragments', () => {
-=======
         describe('with fragments', () => {
->>>>>>> 627d5321
             test('that have a complexity of zero', () => {
                 query = `
                 query {
@@ -418,18 +414,11 @@
             });
         });
 
-<<<<<<< HEAD
-        xdescribe('with inline fragments', () => {
-            describe('on union types', () => {
-                let unionTypeWeights: TypeWeightObject;
-                beforeAll(() => {
-=======
         describe('with inline fragments', () => {
             describe('on union types', () => {
                 let unionTypeWeights: TypeWeightObject;
                 let mockHumanCharacterFriendsFunction: jest.Mock<number, []>;
                 beforeEach(() => {
->>>>>>> 627d5321
                     // type Query {
                     //     hero(episode: Episode): Character
                     // }
@@ -447,10 +436,7 @@
                     //     primaryFunction: String
                     //     friends(first: Int): [Character]
                     // }
-<<<<<<< HEAD
-=======
                     mockHumanCharacterFriendsFunction = jest.fn();
->>>>>>> 627d5321
                     unionTypeWeights = {
                         query: {
                             weight: 1,
@@ -462,9 +448,6 @@
                         },
                         character: {
                             weight: 1,
-<<<<<<< HEAD
-                            fields: {},
-=======
                             fields: {
                                 name: {
                                     weight: 0,
@@ -474,7 +457,6 @@
                                     weight: mockCharacterFriendsFunction,
                                 },
                             },
->>>>>>> 627d5321
                         },
                         human: {
                             weight: 1,
@@ -483,11 +465,7 @@
                                 homePlanet: { weight: 0 },
                                 friends: {
                                     resolveTo: 'character',
-<<<<<<< HEAD
-                                    weight: mockCharacterFriendsFunction,
-=======
                                     weight: mockHumanCharacterFriendsFunction,
->>>>>>> 627d5321
                                 },
                                 humanFriends: {
                                     resolveTo: 'human',
@@ -547,11 +525,7 @@
                             }
                         }`;
                     // Query 1 + 1 hero + max(Droid 2, Human 3) = 5
-<<<<<<< HEAD
-                    mockCharacterFriendsFunction.mockReturnValueOnce(3);
-=======
                     mockHumanCharacterFriendsFunction.mockReturnValueOnce(3);
->>>>>>> 627d5321
                     mockDroidFriendsFunction.mockReturnValueOnce(1);
                     expect(getQueryTypeComplexity(parse(query), variables, unionTypeWeights)).toBe(
                         5
