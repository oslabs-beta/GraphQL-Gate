{
    "compilerOptions": {
        "module": "ES2015",
        "moduleResolution": "node",
        "strict": true,
        "removeComments": false,
        "preserveConstEnums": true,
        "sourceMap": true,
        "target": "es5",
        "lib": [
            "dom",
            "dom.iterable",
            "esnext"
        ],
        "allowJs": true,
        "skipLibCheck": true,
        "esModuleInterop": true,
        "allowSyntheticDefaultImports": true,
        "forceConsistentCasingInFileNames": true,
        "noFallthroughCasesInSwitch": true,
        "resolveJsonModule": true,
        "isolatedModules": true,
        "noEmit": false,
<<<<<<< HEAD
        "typeRoots": ["@types", "node_modules/@types"],
        "types": ["node", "jest"],
=======
        "typeRoots": [
            "src/@types",
            "node_modules/@types"
        ],
        "types": [
            "node",
            "jest"
        ],
>>>>>>> 0c4801e1
        "outDir": "build/"
    },
    "include": [
        "src/**/*.ts",
        "src/**/*.js",
        "test/**/*.ts",
        "test/**/*.js"
    ],
    "exclude": [
        "node_modules",
        "**/*.spec.ts"
    ]
}<|MERGE_RESOLUTION|>--- conflicted
+++ resolved
@@ -21,10 +21,6 @@
         "resolveJsonModule": true,
         "isolatedModules": true,
         "noEmit": false,
-<<<<<<< HEAD
-        "typeRoots": ["@types", "node_modules/@types"],
-        "types": ["node", "jest"],
-=======
         "typeRoots": [
             "src/@types",
             "node_modules/@types"
@@ -33,7 +29,6 @@
             "node",
             "jest"
         ],
->>>>>>> 0c4801e1
         "outDir": "build/"
     },
     "include": [
