--- conflicted
+++ resolved
@@ -8,27 +8,7 @@
     SelectionNode,
     isConstValueNode,
 } from 'graphql';
-<<<<<<< HEAD
-import { FieldWeight, TypeWeightObject, Variables } from '../../@types/buildTypeWeights';
-
-// TODO: handle variables and arguments
-// ! this is not functional
-const getArgObj = (args: ArgumentNode[]): { [index: string]: any } => {
-    const argObj: { [index: string]: any } = {};
-    for (let i = 0; i < args.length; i + 1) {
-        const node = args[i];
-        if (args[i].value.kind !== Kind.VARIABLE) {
-            if (args[i].value.kind === Kind.INT) {
-                // FIXME: this does not work
-                argObj[args[i].name.value] = args[i].value;
-            }
-        }
-    }
-    return argObj;
-};
-=======
 import { FieldWeight, TypeWeightObject, Variables } from '../@types/buildTypeWeights';
->>>>>>> e53c402d
 /**
  * The AST node functions call each other following the nested structure below
  * Each function handles a specific GraphQL AST node type
