import { GraphQLSchema } from 'graphql/type/schema';

/**
 * Default TypeWeight Configuration:
 * mutation: 10
 * object: 1
 * scalar: 0
 * connection: 2
 */
export const defaultTypeWeightsConfig: TypeWeightConfig = {
    mutation: 10,
    object: 1,
    scalar: 0,
    connection: 2,
};

/**
 * The default typeWeightsConfig object is based off of Shopifys implementation of query
 * cost analysis. Our function should input a users configuration of type weights or fall
 * back on shopifys settings. We can change this later.
 *
 * This function should
 *  - itreate through the schema object and create the typeWeightObject as described in the tests
 *  - validate that the typeWeightsConfig parameter has no negative values (throw an error if it does)
 *
 * @param schema
 * @param typeWeightsConfig Defaults to {mutation: 10, object: 1, field: 0, connection: 2}
 */
function buildTypeWeightsFromSchema(
    schema: GraphQLSchema,
<<<<<<< HEAD
    typeWeightsConfig: TypeWeightConfig = {
        mutation: 10, // mutation
        object: 1, // itnterfaces, unions, objects, query
        scalar: 0, // enums, scalars
        connection: 2, // pagination stuff
        // ? subscription
    }
=======
    typeWeightsConfig: TypeWeightConfig = defaultTypeWeightsConfig
>>>>>>> 33841642
): TypeWeightObject {
    throw Error(`getTypeWeightsFromSchema is not implemented.`);
}
export default buildTypeWeightsFromSchema;<|MERGE_RESOLUTION|>--- conflicted
+++ resolved
@@ -28,17 +28,7 @@
  */
 function buildTypeWeightsFromSchema(
     schema: GraphQLSchema,
-<<<<<<< HEAD
-    typeWeightsConfig: TypeWeightConfig = {
-        mutation: 10, // mutation
-        object: 1, // itnterfaces, unions, objects, query
-        scalar: 0, // enums, scalars
-        connection: 2, // pagination stuff
-        // ? subscription
-    }
-=======
     typeWeightsConfig: TypeWeightConfig = defaultTypeWeightsConfig
->>>>>>> 33841642
 ): TypeWeightObject {
     throw Error(`getTypeWeightsFromSchema is not implemented.`);
 }
