import {
    ArgumentNode,
    GraphQLArgument,
    GraphQLNamedType,
    GraphQLObjectType,
    GraphQLInterfaceType,
    GraphQLOutputType,
    isCompositeType,
    isEnumType,
    isInterfaceType,
    isListType,
    isNonNullType,
    isObjectType,
    isScalarType,
    isUnionType,
    isInputType,
    Kind,
    ValueNode,
    GraphQLUnionType,
    GraphQLFieldMap,
    isInputObjectType,
<<<<<<< HEAD
    GraphQLDirective,
=======
>>>>>>> d299d9cb
} from 'graphql';
import { ObjMap } from 'graphql/jsutils/ObjMap';
import { GraphQLSchema } from 'graphql/type/schema';
import {
    TypeWeightConfig,
    TypeWeightSet,
    TypeWeightObject,
    Variables,
    Type,
    Fields,
    FieldMap,
} from '../@types/buildTypeWeights';

export const KEYWORDS = ['first', 'last', 'limit'];

// These variables exist to provide a default value for typescript when accessing a weight
// since all props are optioal in TypeWeightConfig
const DEFAULT_MUTATION_WEIGHT = 10;
const DEFAULT_OBJECT_WEIGHT = 1;
const DEFAULT_SCALAR_WEIGHT = 0;
const DEFAULT_CONNECTION_WEIGHT = 2;
const DEFAULT_QUERY_WEIGHT = 1;
export const defaultTypeWeightsConfig: TypeWeightSet = {
    mutation: DEFAULT_MUTATION_WEIGHT,
    object: DEFAULT_OBJECT_WEIGHT,
    scalar: DEFAULT_SCALAR_WEIGHT,
    connection: DEFAULT_CONNECTION_WEIGHT,
    query: DEFAULT_QUERY_WEIGHT,
};

// FIXME: What about Interface defaults

/**
 * Parses the fields on an object type (query, object, interface) and returns field weights in type weight object format
 *
 * @param {(GraphQLObjectType | GraphQLInterfaceType)} type
 * @param {TypeWeightObject} typeWeightObject
 * @param {TypeWeightSet} typeWeights
 * @return {*}  {Type}
 */
function parseObjectFields(
    type: GraphQLObjectType | GraphQLInterfaceType,
    typeWeightObject: TypeWeightObject,
    typeWeights: TypeWeightSet
): Type {
    let result: Type;
    switch (type.name) {
        case 'Query':
            result = { weight: typeWeights.query, fields: {} };
            break;
        case 'Mutation':
            result = { weight: typeWeights.mutation, fields: {} };
            break;
        default:
            result = { weight: typeWeights.object, fields: {} };
            break;
    }

    const fields = type.getFields();

    // Iterate through the fields and add the required data to the result
    Object.keys(fields).forEach((field: string) => {
        // The GraphQL type that this field represents
        let fieldType: GraphQLOutputType = fields[field].type;
        if (isNonNullType(fieldType)) fieldType = fieldType.ofType;
        if (isScalarType(fieldType)) {
            result.fields[field] = {
                weight: typeWeights.scalar,
                // resolveTo: fields[field].name.toLowerCase(),
            };
        } else if (
            isInterfaceType(fieldType) ||
            isEnumType(fieldType) ||
            isObjectType(fieldType) ||
            isUnionType(fieldType)
        ) {
            result.fields[field] = {
                resolveTo: fieldType.name.toLocaleLowerCase(),
            };
        } else if (isListType(fieldType)) {
            // 'listType' is the GraphQL type that the list resolves to
            let listType = fieldType.ofType;
            if (isNonNullType(listType)) listType = listType.ofType;
            if (isScalarType(listType) && typeWeights.scalar === 0) {
                // list won't compound if weight is zero
                result.fields[field] = {
                    weight: typeWeights.scalar,
                };
            } else if (isEnumType(listType) && typeWeights.scalar === 0) {
                // list won't compound if weight of enum is zero
                result.fields[field] = {
                    resolveTo: listType.toString().toLocaleLowerCase(),
                };
            } else {
                // if the @listCost directive is given for the field,
                // apply the cost argument's value to the field's weight
                const directives = fields[field].astNode?.directives;

                if (directives && directives.length > 0) {
                    directives.forEach((dir) => {
                        if (dir.name.value === 'listCost') {
                            if (dir.arguments && dir.arguments[0].value.kind === Kind.INT) {
                                result.fields[field] = {
                                    resolveTo: listType.toString().toLocaleLowerCase(),
                                    weight: Number(dir.arguments[0].value.value),
                                };
                                return result;
                            } else
                                throw new SyntaxError(`@listCost directive improperly configured`);
                        }
                    });
                }

                // if no directive is supplied to list field
                fields[field].args.forEach((arg: GraphQLArgument) => {
                    // If field has an argument matching one of the limiting keywords and resolves to a list
                    // then the weight of the field should be dependent on both the weight of the resolved type and the limiting argument.
                    if (KEYWORDS.includes(arg.name)) {
                        // Get the type that comprises the list
                        result.fields[field] = {
                            resolveTo: listType.toString().toLocaleLowerCase(),
                            weight: (
                                args: ArgumentNode[],
                                variables: Variables,
                                selectionsCost: number
                            ): number => {
                                const limitArg: ArgumentNode | undefined = args.find(
                                    (cur) => cur.name.value === arg.name
                                );
                                const weight = isCompositeType(listType)
                                    ? typeWeightObject[listType.name.toLowerCase()].weight
                                    : typeWeights.scalar; // Note this includes enums
                                if (limitArg) {
                                    const node: ValueNode = limitArg.value;
                                    let multiplier = 1;
                                    if (Kind.INT === node.kind) {
                                        multiplier = Number(node.value || arg.defaultValue);
                                    }
                                    if (Kind.VARIABLE === node.kind) {
                                        multiplier = Number(
                                            variables[node.name.value] || arg.defaultValue
                                        );
                                    }
                                    return multiplier * (selectionsCost + weight);
                                    // ? what else can get through here
                                }

                                // if there is no argument provided with the query, check the schema for a default
                                if (arg.defaultValue) {
                                    return Number(arg.defaultValue) * (selectionsCost + weight);
                                }

                                // if an unbounded list has no @listCost directive attached
                                throw new Error(
                                    `ERROR: buildTypeWeights: Use directive @listCost(cost: Int!) on unbounded lists, 
                                            or limit query results with ${KEYWORDS}`
                                );
                            },
                        };
                    }
                });
            }
        } else if (isNonNullType(fieldType)) {
            // TODO: Implment non-null types
            // not throwing and error since it causes typeWeight tests to break
        } else {
            // ? what else can get through here
            throw new Error(`ERROR: buildTypeWeight: Unsupported field type: ${fieldType}`);
        }
    });

    return result;
}

/**
 * Recursively compares two types for type equality based on type name
 * @param a
 * @param b
 * @returns true if the types are recursively equal.
 */
function compareTypes(a: GraphQLOutputType, b: GraphQLOutputType): boolean {
    // Base Case: Object or Scalar => compare type names
    // Recursive Case(List / NonNull): compare ofType
    return (
        (isObjectType(b) && isObjectType(a) && a.name === b.name) ||
        (isUnionType(b) && isUnionType(a) && a.name === b.name) ||
        (isEnumType(b) && isEnumType(a) && a.name === b.name) ||
        (isInterfaceType(b) && isInterfaceType(a) && a.name === b.name) ||
        (isScalarType(b) && isScalarType(a) && a.name === b.name) ||
        (isListType(b) && isListType(a) && compareTypes(b.ofType, a.ofType)) ||
        (isNonNullType(b) && isNonNullType(a) && compareTypes(a.ofType, b.ofType))
    );
}

/**
 *
 * @param unionType union type to be parsed
 * @param typeWeightObject type weight mapping object that must already contain all of the types in the schema.
 * @returns object mapping field names for each union type to their respective weights, resolve type names and resolve type object
 */
function getFieldsForUnionType(
    unionType: GraphQLUnionType,
    typeWeightObject: TypeWeightObject
): FieldMap[] {
    return unionType.getTypes().map((objectType: GraphQLObjectType) => {
        // Get the field data for this type
        const fields: GraphQLFieldMap<unknown, unknown> = objectType.getFields();

        const fieldMap: FieldMap = {};
        Object.keys(fields).forEach((field: string) => {
            // Get the weight of this field on from parent type on the root typeWeight object.
            // this only exists for scalars and lists (which resolve to a function);
            const { weight, resolveTo } =
                typeWeightObject[objectType.name.toLowerCase()].fields[field];

            fieldMap[field] = {
                type: fields[field].type,
                weight, // will only be undefined for object types
                resolveTo,
            };
        });
        return fieldMap;
    });
}

/**
 *
 * @param typesInUnion
 * @returns a single field map containg information for fields common to the union
 */
function getSharedFieldsFromUnionTypes(typesInUnion: FieldMap[]): FieldMap {
    return typesInUnion.reduce((prev: FieldMap, fieldMap: FieldMap): FieldMap => {
        // iterate through the field map checking the types for any common field names
        const sharedFields: FieldMap = {};
        Object.keys(prev).forEach((field: string) => {
            if (fieldMap[field]) {
                if (compareTypes(prev[field].type, fieldMap[field].type)) {
                    // they match add the type to the next set
                    sharedFields[field] = prev[field];
                }
            }
        });
        return sharedFields;
    });
}

/**
 * Parses the provided union types and returns a type weight object with any fields common to all types
 * in a union added to the union type
 * @param unionTypes union types to be parsed.
 * @param typeWeights object specifying generic type weights.
 * @param typeWeightObject original type weight object
 * @returns
 */
function parseUnionTypes(
    unionTypes: GraphQLUnionType[],
    typeWeights: TypeWeightSet,
    typeWeightObject: TypeWeightObject
) {
    const typeWeightsWithUnions: TypeWeightObject = { ...typeWeightObject };

    unionTypes.forEach((unionType: GraphQLUnionType) => {
        /**
         * 1. For each provided union type. We first obtain the fields for each object that
         *    is part of the union and store these in an object
         *    When obtaining types, save:
         *      - field name
         *      - type object to which the field resolves. This holds any information for recursive types (lists / not null / unions)
         *      - weight - for easy lookup later
         *      - resolveTo type - for easy lookup later
         * 2. We then reduce the array of objects from step 1 a single object only containing fields
         *    common to each type in the union. To determine field "equality" we compare the field names and
         *    recursively compare the field types:
         *  */

        // types is an array mapping each field name to it's respective output type
        // const typesInUnion = getFieldsForUnionType(unionType, typeWeightObject);
        const typesInUnion: FieldMap[] = getFieldsForUnionType(unionType, typeWeightObject);

        // reduce the data for all the types in the union
        const commonFields: FieldMap = getSharedFieldsFromUnionTypes(typesInUnion);

        // transform commonFields into the correct format for the type weight object
        const fieldTypes: Fields = {};

        Object.keys(commonFields).forEach((field: string) => {
            /**
             * The type weight object requires that:
             *   a. scalars have a weight
             *   b. lists have a resolveTo and weight property
             *   c. objects have a resolveTo type.
             *  */

            let current = commonFields[field].type;
            if (isNonNullType(current)) current = current.ofType;
            if (isScalarType(current)) {
                fieldTypes[field] = {
                    weight: commonFields[field].weight,
                };
            } else if (
                isObjectType(current) ||
                isInterfaceType(current) ||
                isUnionType(current) ||
                isEnumType(current)
            ) {
                fieldTypes[field] = {
                    resolveTo: commonFields[field].resolveTo,
                };
            } else if (isListType(current)) {
                fieldTypes[field] = {
                    resolveTo: commonFields[field].resolveTo,
                    weight: commonFields[field].weight,
                };
            } else {
                throw new Error('Unhandled union type. Should never get here');
            }
        });
        typeWeightsWithUnions[unionType.name.toLowerCase()] = {
            fields: fieldTypes,
            weight: typeWeights.object,
        };
    });

    return typeWeightsWithUnions;
}
/**
 * Parses all types in the provided schema object excempt for Query, Mutation
 * and built in types that begin with '__' and outputs a new TypeWeightObject
 * @param schema
 * @param typeWeights
 * @returns
 */
function parseTypes(schema: GraphQLSchema, typeWeights: TypeWeightSet): TypeWeightObject {
    const typeMap: ObjMap<GraphQLNamedType> = schema.getTypeMap();

    const result: TypeWeightObject = {};

    const unions: GraphQLUnionType[] = [];

    // Handle Object, Interface, Enum and Union types
    Object.keys(typeMap).forEach((type) => {
        const typeName: string = type.toLowerCase();
        const currentType: GraphQLNamedType = typeMap[type];

        // Get all types that aren't Query or Mutation or a built in type that starts with '__'
        if (!type.startsWith('__')) {
            if (isObjectType(currentType) || isInterfaceType(currentType)) {
                // Add the type and it's associated fields to the result
                result[typeName] = parseObjectFields(currentType, result, typeWeights);
            } else if (isEnumType(currentType)) {
                result[typeName] = {
                    fields: {},
                    weight: typeWeights.scalar,
                };
            } else if (isUnionType(currentType)) {
                unions.push(currentType);
            } else if (!isScalarType(currentType) && !isInputObjectType(currentType)) {
                throw new Error(`ERROR: buildTypeWeight: Unsupported type: ${currentType}`);
            }
        }
    });

    return parseUnionTypes(unions, typeWeights, result);
}

/**
 * The default typeWeightsConfig object is based off of Shopifys implementation of query
 * cost analysis. Our function should input a users configuration of type weights or fall
 * back on shopifys settings. We can change this later.
 *
 * This function should
 *  - iterate through the schema object and create the typeWeightObject as described in the tests
 *  - validate that the typeWeightsConfig parameter has no negative values (throw an error if it does)
 *
 * @param schema
 * @param typeWeightsConfig Defaults to {mutation: 10, object: 1, field: 0, connection: 2}
 */
function buildTypeWeightsFromSchema(
    schema: GraphQLSchema,
    typeWeightsConfig: TypeWeightConfig = defaultTypeWeightsConfig
): TypeWeightObject {
    if (!schema) throw new Error('Missing Argument: schema is required');

    //  Merge the provided type weights with the default to account for missing values
    const typeWeights: TypeWeightSet = {
        ...defaultTypeWeightsConfig,
        ...typeWeightsConfig,
    };

    // Confirm that any custom weights are non-negative
    Object.entries(typeWeights).forEach((value: [string, number]) => {
        if (value[1] < 0) {
            throw new Error(`Type weights cannot be negative. Received: ${value[0]}: ${value[1]} `);
        }
    });

    return parseTypes(schema, typeWeights);
}

export default buildTypeWeightsFromSchema;<|MERGE_RESOLUTION|>--- conflicted
+++ resolved
@@ -19,10 +19,6 @@
     GraphQLUnionType,
     GraphQLFieldMap,
     isInputObjectType,
-<<<<<<< HEAD
-    GraphQLDirective,
-=======
->>>>>>> d299d9cb
 } from 'graphql';
 import { ObjMap } from 'graphql/jsutils/ObjMap';
 import { GraphQLSchema } from 'graphql/type/schema';
@@ -120,7 +116,9 @@
                 // if the @listCost directive is given for the field,
                 // apply the cost argument's value to the field's weight
                 const directives = fields[field].astNode?.directives;
-
+                // fieldAdded is a boolean flag to check if we have added a something to the typeweight object for this field.
+                // if we reach end of the list and fieldAdded is false, we have an unbounded list.
+                let fieldAdded = false;
                 if (directives && directives.length > 0) {
                     directives.forEach((dir) => {
                         if (dir.name.value === 'listCost') {
@@ -129,9 +127,9 @@
                                     resolveTo: listType.toString().toLocaleLowerCase(),
                                     weight: Number(dir.arguments[0].value.value),
                                 };
-                                return result;
-                            } else
-                                throw new SyntaxError(`@listCost directive improperly configured`);
+                                fieldAdded = true;
+                            }
+                            throw new SyntaxError(`@listCost directive improperly configured`);
                         }
                     });
                 }
@@ -142,6 +140,7 @@
                     // then the weight of the field should be dependent on both the weight of the resolved type and the limiting argument.
                     if (KEYWORDS.includes(arg.name)) {
                         // Get the type that comprises the list
+                        fieldAdded = true;
                         result.fields[field] = {
                             resolveTo: listType.toString().toLocaleLowerCase(),
                             weight: (
@@ -174,16 +173,20 @@
                                 if (arg.defaultValue) {
                                     return Number(arg.defaultValue) * (selectionsCost + weight);
                                 }
-
-                                // if an unbounded list has no @listCost directive attached
-                                throw new Error(
-                                    `ERROR: buildTypeWeights: Use directive @listCost(cost: Int!) on unbounded lists, 
-                                            or limit query results with ${KEYWORDS}`
-                                );
+                                // if there is no argument or default value, return 0 complexity
+                                return 1;
                             },
                         };
                     }
                 });
+                if (fieldAdded === false) {
+                    // TODO: check for enforceUnbounded List
+                    // if an unbounded list has no @listCost directive attached
+                    throw new Error(
+                        `ERROR: buildTypeWeights: Use directive @listCost(cost: Int!) on unbounded lists, 
+                                            or limit query results with ${KEYWORDS}`
+                    );
+                }
             }
         } else if (isNonNullType(fieldType)) {
             // TODO: Implment non-null types
