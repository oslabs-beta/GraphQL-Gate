<<<<<<< HEAD
import Redis from 'ioredis';
=======
import EventEmitter from 'events';

>>>>>>> a56ca23c
import { parse, validate } from 'graphql';
import { RedisOptions } from 'ioredis';
import { GraphQLSchema } from 'graphql/type/schema';
import { Request, Response, NextFunction, RequestHandler } from 'express';
import buildTypeWeightsFromSchema, { defaultTypeWeightsConfig } from '../analysis/buildTypeWeights';
import setupRateLimiter from './rateLimiterSetup';
import getQueryTypeComplexity from '../analysis/typeComplexityAnalysis';
<<<<<<< HEAD
import { ExpressMiddlewareConfig, ExpressMiddlewareSet } from '../@types/expressMiddleware';
=======
import { RateLimiterOptions, RateLimiterSelection, RateLimiterResponse } from '../@types/rateLimit';
import { TypeWeightConfig } from '../@types/buildTypeWeights';
import { connect } from '../utils/redis';

// FIXME: Will the developer be responsible for first parsing the schema from a file?
// Can consider accepting a string representing a the filepath to a schema
// FIXME: Should a 429 status be sent by default or do we allow the user to handle blocked requests?
>>>>>>> a56ca23c

/**
 * Primary entry point for adding GraphQL Rate Limiting middleware to an Express Server
 * @param {GraphQLSchema} schema GraphQLSchema object
 * @param {ExpressMiddlewareConfig} middlewareConfig
 *      /// "ratelimiter" must be explicitly specified in the setup of the middleware.
 *      /// "redis" connection options (https://ioredis.readthedocs.io/en/stable/API/#new_Redis) and an optional "keyExpiry" property (defaults to 24h)
 *      /// "typeWeights" optional type weight configuration for the GraphQL Schema. Developers can override default typeWeights. Defaults to {mutation: 10, query: 1, object: 1, scalar/enum: 0, connection: 2}
 *      /// "dark: true" will run the package in "dark mode" to monitor queries and rate limiting data before implementing rate limitng functionality. Defaults to false
 *      /// "enforceBoundedLists: true" will throw an error if any lists in the schema are not constrained by slicing arguments: Defaults to false
 *      /// "depthLimit: number" will block queries with deeper nesting than the specified depth. Will not block queries by depth by default
 * @returns {RequestHandler} express middleware that computes the complexity of req.query and calls the next middleware
 * if the query is allowed or sends a 429 status if the request is blocked
 * FIXME: How about the specific GraphQLError?
 * @throws ValidationError if GraphQL Schema is invalid.
 */
export default function expressGraphQLRateLimiter(
    schema: GraphQLSchema,
    middlewareConfig: ExpressMiddlewareConfig
): RequestHandler {
    /**
     * Setup the middleware configuration with a passed in and default values
     * - redis "keyExpiry" defaults to 1 day (in ms)
     * - "typeWeights" defaults to defaultTypeWeightsConfig
     * - "dark" and "enforceBoundedLists" default to false
     * - "depthLimit" defaults to Infinity
     */
    const middlewareSetup: ExpressMiddlewareSet = {
        rateLimiter: middlewareConfig.rateLimiter,
        typeWeights: { ...defaultTypeWeightsConfig, ...middlewareConfig.typeWeights },
        redis: {
            keyExpiry: middlewareConfig.redis?.keyExpiry || 86400000,
            options: { ...middlewareConfig.redis?.options },
        },
        dark: middlewareConfig.dark || false,
        enforceBoundedLists: middlewareConfig.enforceBoundedLists || false,
        depthLimit: middlewareConfig.depthLimit || Infinity,
    };
    /**
     * build the type weight object, create the redis client and instantiate the ratelimiter
     * before returning the express middleware that calculates query complexity and throttles the requests
     */
    // TODO: Throw ValidationError if schema is invalid
<<<<<<< HEAD
    const typeWeightObject = buildTypeWeightsFromSchema(schema, middlewareSetup.typeWeights);
    // TODO: Throw error if connection is unsuccessful
    const redisClient = new Redis({ ...middlewareSetup.redis.options }); // Default port is 6379 automatically
    const rateLimiter = setupRateLimiter(
        middlewareSetup.rateLimiter,
        redisClient,
        middlewareSetup.redis.keyExpiry
    );
=======
    const typeWeightObject = buildTypeWeightsFromSchema(schema, typeWeightConfig);

    // TODO: Throw error if connection is unsuccessful
    const redisClient = connect(redisClientOptions); // Default port is 6379 automatically
    const rateLimiter = setupRateLimiter(rateLimiterAlgo, rateLimiterOptions, redisClient);
>>>>>>> a56ca23c

    // stores request IDs to be processed
    const requestQueue: { [index: string]: string[] } = {};

    // Manages processing of event queue
    const requestEvents = new EventEmitter();

    // Resolves the promise created by throttledProcess
    async function processRequestResolver(
        userId: string,
        timestamp: number,
        tokens: number,
        resolve: (value: RateLimiterResponse | PromiseLike<RateLimiterResponse>) => void,
        reject: (reason: any) => void
    ) {
        try {
            const response = await rateLimiter.processRequest(userId, timestamp, tokens);
            requestQueue[userId] = requestQueue[userId].slice(1);
            // trigger the next event
            resolve(response);
            requestEvents.emit(requestQueue[userId][0]);
            if (requestQueue[userId].length === 0) delete requestQueue[userId];
        } catch (err) {
            reject(err);
        }
    }

    /**
     * Throttle rateLimiter.processRequest based on user IP to prevent inaccurate redis reads
     * Throttling is based on a event driven promise fulfillment approach.
     * Each time a request is received a promise is added to the user's request queue. The promise "subscribes"
     * to the previous request in the user's queue then calls processRequest and resolves once the previous request
     * is complete.
     * @param userId
     * @param timestamp
     * @param tokens
     * @returns
     */
    async function throttledProcess(
        userId: string,
        timestamp: number,
        tokens: number
    ): Promise<RateLimiterResponse> {
        // Alternatively use crypto.randomUUID() to generate a random uuid
        const requestId = `${timestamp}${tokens}`;

        if (!requestQueue[userId]) {
            requestQueue[userId] = [];
        }
        requestQueue[userId].push(requestId);

        return new Promise((resolve, reject) => {
            if (requestQueue[userId].length > 1) {
                requestEvents.once(requestId, async () => {
                    await processRequestResolver(userId, timestamp, tokens, resolve, reject);
                });
            } else {
                processRequestResolver(userId, timestamp, tokens, resolve, reject);
            }
        });
    }

    return async (
        req: Request,
        res: Response,
        next: NextFunction
    ): Promise<void | Response<any, Record<string, any>>> => {
        const requestTimestamp = new Date().valueOf();
        const { query, variables }: { query: string; variables: any } = req.body;
        if (!query) {
            // FIXME: Throw an error here? Code currently passes this on to whatever is next
            console.log('There is no query on the request');
            return next();
        }
<<<<<<< HEAD

=======
        /**
         * There are numerous ways to get the ip address off of the request object.
         * - the header 'x-forward-for' will hold the originating ip address if a proxy is placed infront of the server. This would be commen for a production build.
         * - req.ips wwill hold an array of ip addresses in'x-forward-for' header. client is likely at index zero
         * - req.ip will have the ip address
         * - req.socket.remoteAddress is an insatnce of net.socket which is used as another method of getting the ip address
         *
         * req.ip and req.ips will worx in express but not with other frameworks
         */
>>>>>>> a56ca23c
        // check for a proxied ip address before using the ip address on request
        const ip: string = req.ips ? req.ips[0] : req.ip;

        const queryAST = parse(query);
        // validate the query against the schema. The GraphQL validation function returns an array of errors.
        const validationErrors = validate(schema, queryAST);
        // check if the length of the returned GraphQL Errors array is greater than zero. If it is, there were errors. Call next so that the GraphQL server can handle those.
        if (validationErrors.length > 0) {
            res.status(400).json({ errors: validationErrors });
        }

        const queryComplexity = getQueryTypeComplexity(queryAST, variables, typeWeightObject);
        try {
            // process the request and conditinoally respond to client with status code 429 or
            // pass the request onto the next middleware function
<<<<<<< HEAD
            const rateLimiterResponse = await rateLimiter.processRequest(
=======
            const rateLimiterResponse = await throttledProcess(
>>>>>>> a56ca23c
                ip,
                requestTimestamp,
                queryComplexity
            );
            res.locals.graphqlGate = {
                timestamp: requestTimestamp,
                complexity: queryComplexity,
                tokens: rateLimiterResponse.tokens,
                success: rateLimiterResponse.success,
                depth: null, // FIXME: update this once depth limiting is enabled
            };
            if (!rateLimiterResponse.success && !middlewareSetup.dark) {
                // TODO: rateLimiter.processRequest response should have a property for retryAfter if the reqest is blocked
                return (
                    res
                        .status(429)
                        // .set('Retry-After', `${timeToWaitInMs}`) // FIXME: pass correct time into this header
                        .json(res.locals.graphqlgate)
                );
            }
            return next();
        } catch (err) {
            // todo: refactor error handling
            return next(err);
        }
    };
}<|MERGE_RESOLUTION|>--- conflicted
+++ resolved
@@ -1,27 +1,13 @@
-<<<<<<< HEAD
-import Redis from 'ioredis';
-=======
 import EventEmitter from 'events';
-
->>>>>>> a56ca23c
 import { parse, validate } from 'graphql';
-import { RedisOptions } from 'ioredis';
 import { GraphQLSchema } from 'graphql/type/schema';
 import { Request, Response, NextFunction, RequestHandler } from 'express';
 import buildTypeWeightsFromSchema, { defaultTypeWeightsConfig } from '../analysis/buildTypeWeights';
 import setupRateLimiter from './rateLimiterSetup';
 import getQueryTypeComplexity from '../analysis/typeComplexityAnalysis';
-<<<<<<< HEAD
 import { ExpressMiddlewareConfig, ExpressMiddlewareSet } from '../@types/expressMiddleware';
-=======
-import { RateLimiterOptions, RateLimiterSelection, RateLimiterResponse } from '../@types/rateLimit';
-import { TypeWeightConfig } from '../@types/buildTypeWeights';
+import { RateLimiterResponse } from '../@types/rateLimit';
 import { connect } from '../utils/redis';
-
-// FIXME: Will the developer be responsible for first parsing the schema from a file?
-// Can consider accepting a string representing a the filepath to a schema
-// FIXME: Should a 429 status be sent by default or do we allow the user to handle blocked requests?
->>>>>>> a56ca23c
 
 /**
  * Primary entry point for adding GraphQL Rate Limiting middleware to an Express Server
@@ -64,23 +50,14 @@
      * build the type weight object, create the redis client and instantiate the ratelimiter
      * before returning the express middleware that calculates query complexity and throttles the requests
      */
-    // TODO: Throw ValidationError if schema is invalid
-<<<<<<< HEAD
+    // FIXME: Error handling
     const typeWeightObject = buildTypeWeightsFromSchema(schema, middlewareSetup.typeWeights);
-    // TODO: Throw error if connection is unsuccessful
-    const redisClient = new Redis({ ...middlewareSetup.redis.options }); // Default port is 6379 automatically
+    const redisClient = connect(middlewareSetup.redis.options); // Default port is 6379 automatically
     const rateLimiter = setupRateLimiter(
         middlewareSetup.rateLimiter,
         redisClient,
         middlewareSetup.redis.keyExpiry
     );
-=======
-    const typeWeightObject = buildTypeWeightsFromSchema(schema, typeWeightConfig);
-
-    // TODO: Throw error if connection is unsuccessful
-    const redisClient = connect(redisClientOptions); // Default port is 6379 automatically
-    const rateLimiter = setupRateLimiter(rateLimiterAlgo, rateLimiterOptions, redisClient);
->>>>>>> a56ca23c
 
     // stores request IDs to be processed
     const requestQueue: { [index: string]: string[] } = {};
@@ -155,19 +132,6 @@
             console.log('There is no query on the request');
             return next();
         }
-<<<<<<< HEAD
-
-=======
-        /**
-         * There are numerous ways to get the ip address off of the request object.
-         * - the header 'x-forward-for' will hold the originating ip address if a proxy is placed infront of the server. This would be commen for a production build.
-         * - req.ips wwill hold an array of ip addresses in'x-forward-for' header. client is likely at index zero
-         * - req.ip will have the ip address
-         * - req.socket.remoteAddress is an insatnce of net.socket which is used as another method of getting the ip address
-         *
-         * req.ip and req.ips will worx in express but not with other frameworks
-         */
->>>>>>> a56ca23c
         // check for a proxied ip address before using the ip address on request
         const ip: string = req.ips ? req.ips[0] : req.ip;
 
@@ -183,11 +147,7 @@
         try {
             // process the request and conditinoally respond to client with status code 429 or
             // pass the request onto the next middleware function
-<<<<<<< HEAD
-            const rateLimiterResponse = await rateLimiter.processRequest(
-=======
             const rateLimiterResponse = await throttledProcess(
->>>>>>> a56ca23c
                 ip,
                 requestTimestamp,
                 queryComplexity
