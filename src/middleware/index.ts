--- conflicted
+++ resolved
@@ -16,11 +16,7 @@
  * @param {RateLimiterSelection} rateLimiter Specify rate limiting algorithm to be used
  * @param {RateLimiterOptions} options Specify the appropriate options for the selected rateLimiter
  * @param {GraphQLSchema} schema GraphQLSchema object
-<<<<<<< HEAD
- * @param {RedisClientOptions} RedisOptions // TODO add dsecription
-=======
  * @param {RedisClientOptions} RedisOptions ioredis connection options https://ioredis.readthedocs.io/en/stable/API/#new_Redis
->>>>>>> 3cfbef42
  * @param {TypeWeightConfig} typeWeightConfig Optional type weight configuration for the GraphQL Schema.
  * Defaults to {mutation: 10, object: 1, field: 0, connection: 2}
  * @returns {RequestHandler} express middleware that computes the complexity of req.query and calls the next middleware
