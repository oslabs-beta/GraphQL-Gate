--- conflicted
+++ resolved
@@ -27,7 +27,7 @@
 export interface RedisWindow {
     currentTokens: number;
     previousTokens: number;
-    fixedWindowStart?: number;
+    fixedWindowStart: number;
 }
 
 export type RedisLog = RedisBucket[];
@@ -49,17 +49,10 @@
 }
 
 /**
-<<<<<<< HEAD
- * @type {number} windowSize - Size of each fixed window and the rolling window
- * @type {number} capacity - Number of tokens a window can hold
- */
-export interface SlidingWindowCounterOptions {
-=======
  * @type {number} windowSize - size of the window in milliseconds
  * @type {number} capacity - max number of tokens that can be used in the bucket
  */
 export interface WindowOptions {
->>>>>>> 0c4801e1
     windowSize: number;
     capacity: number;
 }
@@ -67,7 +60,4 @@
 // TODO: This will be a union type where we can specify Option types for other Rate Limiters
 // Record<string, never> represents the empty object for algorithms that don't require settings
 // and might be able to be removed in the future.
-export type RateLimiterOptions =
-    | TokenBucketOptions
-    | SlidingWindowCounterOptions
-    | Record<string, never>;+export type RateLimiterOptions = TokenBucketOptions | Record<string, never>;