--- conflicted
+++ resolved
@@ -24,13 +24,8 @@
 }
 
 export interface RedisWindow {
-<<<<<<< HEAD
-    tokens: number;
-    timestamp: number;
-=======
     currentTokens: number;
     previousTokens: number;
->>>>>>> 3dc4c6ce
     fixedWindowStart: number;
 }
 
