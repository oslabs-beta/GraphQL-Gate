--- conflicted
+++ resolved
@@ -13,11 +13,7 @@
 
     private refillRate: number;
 
-<<<<<<< HEAD
     private client: Redis;
-=======
-    private client: RedisClientType;
->>>>>>> 35a928d6
 
     /**
      * Create a new instance of a TokenBucket rate limiter that can be connected to any database store
@@ -33,9 +29,6 @@
             throw Error('TokenBucket refillRate and capacity must be positive');
     }
 
-<<<<<<< HEAD
-    public async processRequest(
-=======
     /**
      *
      *
@@ -46,7 +39,6 @@
      * @memberof TokenBucket
      */
     async processRequest(
->>>>>>> 35a928d6
         uuid: string,
         timestamp: number,
         tokens = 1
